--- conflicted
+++ resolved
@@ -200,17 +200,10 @@
 	find . -regex '.*\(~\|#\|\.swp\|\.dump\)' -exec rm {} \;
 
 # xmlto can not read from standard input, so we mess with a tmp file.
-<<<<<<< HEAD
 %.gz: %.xml $(DOCS_DIR)/examples-to-end.xsl
 	xsltproc $(DOCS_DIR)/examples-to-end.xsl $< > $<.tmp && \
-	xmlto man -o $(DOCS_DIR) $<.tmp && \
+	xmlto man -o $(DOCS_DIR) --stringparam man.indent.verbatims=0 $<.tmp && \
 	gzip -f $(DOCS_DIR)/`basename $< .xml`
-=======
-%.gz: %.xml docs/examples-to-end.xsl
-	xsltproc docs/examples-to-end.xsl $< > $<.tmp && \
-	xmlto man -o docs --stringparam man.indent.verbatims=0 $<.tmp && \
-	gzip -f docs/`basename $< .xml`
->>>>>>> 8794f5cd
 	rm -f $<.tmp
 
 $(SOURCE_DIR)/%_usage.erl:
