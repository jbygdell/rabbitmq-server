PROJECT = rabbit
PROJECT_DESCRIPTION = RabbitMQ
PROJECT_MOD = rabbit
PROJECT_REGISTERED = rabbit_amqqueue_sup \
		     rabbit_direct_client_sup \
		     rabbit_log \
		     rabbit_node_monitor \
		     rabbit_router

define PROJECT_ENV
[
	    {tcp_listeners, [5672]},
	    {num_tcp_acceptors, 10},
	    {ssl_listeners, []},
	    {num_ssl_acceptors, 10},
	    {ssl_options, []},
	    {vm_memory_high_watermark, 0.4},
	    {vm_memory_high_watermark_paging_ratio, 0.5},
	    {vm_memory_calculation_strategy, rss},
	    {memory_monitor_interval, 2500},
	    {disk_free_limit, 50000000}, %% 50MB
	    {msg_store_index_module, rabbit_msg_store_ets_index},
	    {backing_queue_module, rabbit_variable_queue},
	    %% 0 ("no limit") would make a better default, but that
	    %% breaks the QPid Java client
	    {frame_max, 131072},
	    %% see rabbitmq-server#1593
	    {channel_max, 2047},
	    {connection_max, infinity},
	    {heartbeat, 60},
	    {msg_store_file_size_limit, 16777216},
	    {fhc_write_buffering, true},
	    {fhc_read_buffering, false},
	    {queue_index_max_journal_entries, 32768},
	    {queue_index_embed_msgs_below, 4096},
	    {default_user, <<"guest">>},
	    {default_pass, <<"guest">>},
	    {default_user_tags, [administrator]},
	    {default_vhost, <<"/">>},
	    {default_permissions, [<<".*">>, <<".*">>, <<".*">>]},
	    {loopback_users, [<<"guest">>]},
	    {password_hashing_module, rabbit_password_hashing_sha256},
	    {server_properties, []},
	    {collect_statistics, none},
	    {collect_statistics_interval, 5000},
	    {mnesia_table_loading_retry_timeout, 30000},
	    {mnesia_table_loading_retry_limit, 10},
	    {auth_mechanisms, ['PLAIN', 'AMQPLAIN']},
	    {auth_backends, [rabbit_auth_backend_internal]},
	    {delegate_count, 16},
	    {trace_vhosts, []},
	    {ssl_cert_login_from, distinguished_name},
	    {ssl_handshake_timeout, 5000},
	    {ssl_allow_poodle_attack, false},
	    {handshake_timeout, 10000},
	    {reverse_dns_lookups, false},
	    {cluster_partition_handling, ignore},
	    {cluster_keepalive_interval, 10000},
	    {tcp_listen_options, [{backlog,       128},
	                          {nodelay,       true},
	                          {linger,        {true, 0}},
	                          {exit_on_close, false}
	                         ]},
	    {halt_on_upgrade_failure, true},
	    {hipe_compile, false},
	    %% see bug 24513 [in legacy Bugzilla] for how this list was created
	    {hipe_modules,
	     [rabbit_reader, rabbit_channel, gen_server2, rabbit_exchange,
	      rabbit_command_assembler, rabbit_framing_amqp_0_9_1, rabbit_basic,
	      rabbit_event, lists, queue, priority_queue, rabbit_router,
	      rabbit_trace, rabbit_misc, rabbit_binary_parser,
	      rabbit_exchange_type_direct, rabbit_guid, rabbit_net,
	      rabbit_amqqueue_process, rabbit_variable_queue,
	      rabbit_binary_generator, rabbit_writer, delegate, gb_sets, lqueue,
	      sets, orddict, rabbit_amqqueue, rabbit_limiter, gb_trees,
	      rabbit_queue_index, rabbit_exchange_decorator, gen, dict, ordsets,
	      file_handle_cache, rabbit_msg_store, array,
	      rabbit_msg_store_ets_index, rabbit_msg_file,
	      rabbit_exchange_type_fanout, rabbit_exchange_type_topic, mnesia,
	      mnesia_lib, rpc, mnesia_tm, qlc, sofs, proplists, credit_flow,
	      pmon, ssl_connection, tls_connection, ssl_record, tls_record,
	      gen_fsm, ssl]},
	    {ssl_apps, [asn1, crypto, public_key, ssl]},
	    %% see rabbitmq-server#114
	    {mirroring_flow_control, true},
	    {mirroring_sync_batch_size, 4096},
	    %% see rabbitmq-server#227 and related tickets.
	    %% msg_store_credit_disc_bound only takes effect when
	    %% messages are persisted to the message store. If messages
	    %% are embedded on the queue index, then modifying this
	    %% setting has no effect because credit_flow is not used when
	    %% writing to the queue index. See the setting
	    %% queue_index_embed_msgs_below above.
	    {msg_store_credit_disc_bound, {4000, 800}},
	    {msg_store_io_batch_size, 4096},
	    %% see rabbitmq-server#143,
	    %% rabbitmq-server#949, rabbitmq-server#1098
	    {credit_flow_default_credit, {400, 200}},
	    {quorum_commands_soft_limit, 1024},
	    %% see rabbitmq-server#248
	    %% and rabbitmq-server#667
	    {channel_operation_timeout, 15000},

	    %% see rabbitmq-server#486
	    {autocluster,
              [{peer_discovery_backend, rabbit_peer_discovery_classic_config}]
            },
	    %% used by rabbit_peer_discovery_classic_config
	    {cluster_nodes, {[], disc}},

	    {config_entry_decoder, [{cipher, aes_cbc256},
	                            {hash, sha512},
	                            {iterations, 1000},
	                            {passphrase, undefined}
	                           ]},

	    %% rabbitmq-server#973
	    {queue_explicit_gc_run_operation_threshold, 1000},
	    {lazy_queue_explicit_gc_run_operation_threshold, 1000},
	    {background_gc_enabled, false},
	    {background_gc_target_interval, 60000},
	    %% rabbitmq-server#589
	    {proxy_protocol, false},
	    {disk_monitor_failure_retries, 10},
	    {disk_monitor_failure_retry_interval, 120000},
	    %% either "stop_node" or "continue".
	    %% by default we choose to not terminate the entire node if one
	    %% vhost had to shut down, see server#1158 and server#1280
	    {vhost_restart_strategy, continue},
	    %% {global, prefetch count}
	    {default_consumer_prefetch, {false, 0}},
	    {channel_queue_cleanup_interval, 60000}
	  ]
endef

LOCAL_DEPS = sasl mnesia os_mon inets
BUILD_DEPS = rabbitmq_cli
<<<<<<< HEAD
DEPS = ranch lager rabbit_common ra
=======
DEPS = ranch syslog lager rabbit_common
>>>>>>> e8a847dc
TEST_DEPS = rabbitmq_ct_helpers rabbitmq_ct_client_helpers amqp_client meck proper

dep_syslog = git https://github.com/schlagert/syslog 3.4.2

define usage_xml_to_erl
$(subst __,_,$(patsubst $(DOCS_DIR)/rabbitmq%.1.xml, src/rabbit_%_usage.erl, $(subst -,_,$(1))))
endef

DOCS_DIR     = docs
MANPAGES     = $(wildcard $(DOCS_DIR)/*.[0-9])
WEB_MANPAGES = $(patsubst %,%.html,$(MANPAGES))

DEP_EARLY_PLUGINS = rabbit_common/mk/rabbitmq-early-test.mk
DEP_PLUGINS = rabbit_common/mk/rabbitmq-build.mk \
	      rabbit_common/mk/rabbitmq-dist.mk \
	      rabbit_common/mk/rabbitmq-run.mk \
	      rabbit_common/mk/rabbitmq-test.mk \
	      rabbit_common/mk/rabbitmq-tools.mk

# FIXME: Use erlang.mk patched for RabbitMQ, while waiting for PRs to be
# reviewed and merged.

ERLANG_MK_REPO = https://github.com/rabbitmq/erlang.mk.git
ERLANG_MK_COMMIT = rabbitmq-tmp

include rabbitmq-components.mk
include erlang.mk

ifeq ($(strip $(BATS)),)
BATS := $(ERLANG_MK_TMP)/bats/bin/bats
endif

BATS_GIT ?= https://github.com/sstephenson/bats
BATS_COMMIT ?= v0.4.0

$(BATS):
	$(verbose) mkdir -p $(ERLANG_MK_TMP)
	$(gen_verbose) git clone --depth 1 --branch=$(BATS_COMMIT) $(BATS_GIT) $(ERLANG_MK_TMP)/bats

.PHONY: bats

bats: $(BATS)
	$(verbose) $(BATS) $(TEST_DIR)

tests:: bats

SLOW_CT_SUITES := backing_queue \
		  cluster_rename \
		  clustering_management \
		  dynamic_ha \
		  eager_sync \
		  health_check \
		  partitions \
		  priority_queue \
		  queue_master_location \
		  simple_ha
FAST_CT_SUITES := $(filter-out $(sort $(SLOW_CT_SUITES)),$(CT_SUITES))

ct-fast: CT_SUITES = $(FAST_CT_SUITES)
ct-slow: CT_SUITES = $(SLOW_CT_SUITES)

# --------------------------------------------------------------------
# Compilation.
# --------------------------------------------------------------------

RMQ_ERLC_OPTS += -I $(DEPS_DIR)/rabbit_common/include

ifdef INSTRUMENT_FOR_QC
RMQ_ERLC_OPTS += -DINSTR_MOD=gm_qc
else
RMQ_ERLC_OPTS += -DINSTR_MOD=gm
endif

ifdef CREDIT_FLOW_TRACING
RMQ_ERLC_OPTS += -DCREDIT_FLOW_TRACING=true
endif

ifndef USE_PROPER_QC
# PropEr needs to be installed for property checking
# http://proper.softlab.ntua.gr/
USE_PROPER_QC := $(shell $(ERL) -eval 'io:format({module, proper} =:= code:ensure_loaded(proper)), halt().')
RMQ_ERLC_OPTS += $(if $(filter true,$(USE_PROPER_QC)),-Duse_proper_qc)
endif

.PHONY: copy-escripts clean-extra-sources clean-escripts

CLI_ESCRIPTS_DIR = escript

copy-escripts:
	$(gen_verbose) $(MAKE) -C $(DEPS_DIR)/rabbitmq_cli install \
		PREFIX="$(abspath $(CLI_ESCRIPTS_DIR))" \
		DESTDIR=

clean:: clean-escripts

clean-escripts:
	$(gen_verbose) rm -rf "$(CLI_ESCRIPTS_DIR)"

# --------------------------------------------------------------------
# Documentation.
# --------------------------------------------------------------------

.PHONY: manpages web-manpages distclean-manpages

docs:: manpages web-manpages

manpages: $(MANPAGES)
	@:

web-manpages: $(WEB_MANPAGES)
	@:

# We use mandoc(1) to convert manpages to HTML plus an awk script which
# does:
#     1. remove tables at the top and the bottom (they recall the
#        manpage name, section and date)
#     2. "downgrade" headers by one level (eg. h1 -> h2)
#     3. annotate .Dl lines with more CSS classes
%.html: %
	$(gen_verbose) mandoc -T html -O 'fragment,man=%N.%S.html' "$<" | \
	  awk '\
	  /^<table class="head">$$/ { remove_table=1; next; } \
	  /^<table class="foot">$$/ { remove_table=1; next; } \
	  /^<\/table>$$/ { if (remove_table) { remove_table=0; next; } } \
	  { if (!remove_table) { \
	    line=$$0; \
	    gsub(/<h2/, "<h3", line); \
	    gsub(/<\/h2>/, "</h3>", line); \
	    gsub(/<h1/, "<h2", line); \
	    gsub(/<\/h1>/, "</h2>", line); \
	    gsub(/class="D1"/, "class=\"D1 sourcecode bash hljs\"", line); \
	    print line; \
	  } } \
	  ' > "$@"

distclean:: distclean-manpages

distclean-manpages::
	$(gen_verbose) rm -f $(WEB_MANPAGES)

app-build: copy-escripts<|MERGE_RESOLUTION|>--- conflicted
+++ resolved
@@ -135,11 +135,7 @@
 
 LOCAL_DEPS = sasl mnesia os_mon inets
 BUILD_DEPS = rabbitmq_cli
-<<<<<<< HEAD
-DEPS = ranch lager rabbit_common ra
-=======
-DEPS = ranch syslog lager rabbit_common
->>>>>>> e8a847dc
+DEPS = ranch syslog lager rabbit_common ra
 TEST_DEPS = rabbitmq_ct_helpers rabbitmq_ct_client_helpers amqp_client meck proper
 
 dep_syslog = git https://github.com/schlagert/syslog 3.4.2
