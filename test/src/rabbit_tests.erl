%% The contents of this file are subject to the Mozilla Public License
%% Version 1.1 (the "License"); you may not use this file except in
%% compliance with the License. You may obtain a copy of the License
%% at http://www.mozilla.org/MPL/
%%
%% Software distributed under the License is distributed on an "AS IS"
%% basis, WITHOUT WARRANTY OF ANY KIND, either express or implied. See
%% the License for the specific language governing rights and
%% limitations under the License.
%%
%% The Original Code is RabbitMQ.
%%
%% The Initial Developer of the Original Code is GoPivotal, Inc.
%% Copyright (c) 2007-2015 Pivotal Software, Inc.  All rights reserved.
%%
-module(rabbit_tests).

-compile([export_all]).

-export([all_tests/0]).

-import(rabbit_misc, [pget/2]).

-include("rabbit.hrl").
-include("rabbit_framing.hrl").
-include_lib("kernel/include/file.hrl").

-define(PERSISTENT_MSG_STORE, msg_store_persistent).
-define(TRANSIENT_MSG_STORE,  msg_store_transient).
-define(CLEANUP_QUEUE_NAME, <<"cleanup-queue">>).
-define(TIMEOUT, 30000).

all_tests() ->
    try
        all_tests0()
    catch
        Type:Error ->
            rabbit_misc:format(
              "Tests failed~nError: {~p, ~p}~nStack trace:~n~p~n",
              [Type, Error, erlang:get_stacktrace()])
    end.

all_tests0() ->
    ok = setup_cluster(),
    ok = truncate:test(),
    ok = supervisor2_tests:test_all(),
    passed = gm_tests:all_tests(),
    passed = mirrored_supervisor_tests:all_tests(),
    application:set_env(rabbit, file_handles_high_watermark, 10),
    ok = file_handle_cache:set_limit(10),
    passed = test_version_equivalance(),
    passed = test_file_handle_cache(),
    passed = test_backing_queue(),
    passed = test_rabbit_basic_header_handling(),
    passed = test_priority_queue(),
    passed = test_pg_local(),
    passed = test_unfold(),
    passed = test_pmerge(),
    passed = test_plmerge(),
    passed = test_supervisor_delayed_restart(),
    passed = test_table_codec(),
    passed = test_content_framing(),
    passed = test_content_transcoding(),
    passed = test_topic_matching(),
    passed = test_log_management(),
    passed = test_app_management(),
    passed = test_log_management_during_startup(),
    passed = test_ch_statistics(),
    passed = test_head_message_timestamp_statistic(),
    passed = test_arguments_parser(),
    passed = test_dynamic_mirroring(),
    passed = test_user_management(),
    passed = test_runtime_parameters(),
    passed = test_policy_validation(),
    passed = test_policy_opts_validation(),
    passed = test_ha_policy_validation(),
    passed = test_queue_master_location_policy_validation(),
    passed = test_server_status(),
    passed = test_amqp_connection_refusal(),
    passed = test_confirms(),
    passed = test_with_state(),
    passed = test_mcall(),
    passed =
        do_if_secondary_node(
          fun run_cluster_dependent_tests/1,
          fun (SecondaryNode) ->
                  io:format("Skipping cluster dependent tests with node ~p~n",
                            [SecondaryNode]),
                  passed
          end),
    passed = test_configurable_server_properties(),
    passed = vm_memory_monitor_tests:all_tests(),
    passed = credit_flow_test:test_credit_flow_settings(),
    passed = on_disk_store_tunable_parameter_validation_test:test_msg_store_parameter_validation(),
<<<<<<< HEAD
    passed = password_hashing_tests:test_password_hashing(),
=======
    passed = credit_flow_test:test_credit_flow_settings(),
>>>>>>> e8446a21
    passed.

do_if_secondary_node(Up, Down) ->
    SecondaryNode = rabbit_nodes:make("hare"),

    case net_adm:ping(SecondaryNode) of
        pong -> Up(SecondaryNode);
        pang -> Down(SecondaryNode)
    end.

setup_cluster() ->
    do_if_secondary_node(
      fun (SecondaryNode) ->
              ok = control_action(stop_app, []),
              ok = control_action(join_cluster,
                                  [atom_to_list(SecondaryNode)]),
              ok = control_action(start_app, []),
              ok = control_action(start_app, SecondaryNode, [], [])
      end,
      fun (_) -> ok end).

maybe_run_cluster_dependent_tests() ->
    do_if_secondary_node(
      fun (SecondaryNode) ->
              passed = run_cluster_dependent_tests(SecondaryNode)
      end,
      fun (SecondaryNode) ->
              io:format("Skipping cluster dependent tests with node ~p~n",
                        [SecondaryNode])
      end).

run_cluster_dependent_tests(SecondaryNode) ->
    io:format("Running cluster dependent tests with node ~p~n", [SecondaryNode]),
    passed = test_delegates_async(SecondaryNode),
    passed = test_delegates_sync(SecondaryNode),
    passed = test_queue_cleanup(SecondaryNode),
    passed = test_declare_on_dead_queue(SecondaryNode),
    passed = test_refresh_events(SecondaryNode),

    %% we now run the tests remotely, so that code coverage on the
    %% local node picks up more of the delegate
    Node = node(),
    Self = self(),
    Remote = spawn(SecondaryNode,
                   fun () -> Rs = [ test_delegates_async(Node),
                                    test_delegates_sync(Node),
                                    test_queue_cleanup(Node),
                                    test_declare_on_dead_queue(Node),
                                    test_refresh_events(Node) ],
                             Self ! {self(), Rs}
                   end),
    receive
        {Remote, Result} ->
            Result = lists:duplicate(length(Result), passed)
    after 30000 ->
            throw(timeout)
    end,

    passed.

test_version_equivalance() ->
    true = rabbit_misc:version_minor_equivalent("3.0.0", "3.0.0"),
    true = rabbit_misc:version_minor_equivalent("3.0.0", "3.0.1"),
    true = rabbit_misc:version_minor_equivalent("%%VSN%%", "%%VSN%%"),
    false = rabbit_misc:version_minor_equivalent("3.0.0", "3.1.0"),
    false = rabbit_misc:version_minor_equivalent("3.0.0", "3.0"),
    false = rabbit_misc:version_minor_equivalent("3.0.0", "3.0.0.1"),
    false = rabbit_misc:version_minor_equivalent("3.0.0", "3.0.foo"),
    passed.

test_rabbit_basic_header_handling() ->
    passed = write_table_with_invalid_existing_type_test(),
    passed = invalid_existing_headers_test(),
    passed = disparate_invalid_header_entries_accumulate_separately_test(),
    passed = corrupt_or_invalid_headers_are_overwritten_test(),
    passed = invalid_same_header_entry_accumulation_test(),
    passed.

-define(XDEATH_TABLE,
        [{<<"reason">>,       longstr,   <<"blah">>},
         {<<"queue">>,        longstr,   <<"foo.bar.baz">>},
         {<<"exchange">>,     longstr,   <<"my-exchange">>},
         {<<"routing-keys">>, array,     []}]).

-define(ROUTE_TABLE, [{<<"redelivered">>, bool, <<"true">>}]).

-define(BAD_HEADER(K), {<<K>>, longstr, <<"bad ", K>>}).
-define(BAD_HEADER2(K, Suf), {<<K>>, longstr, <<"bad ", K, Suf>>}).
-define(FOUND_BAD_HEADER(K), {<<K>>, array, [{longstr, <<"bad ", K>>}]}).

write_table_with_invalid_existing_type_test() ->
    prepend_check(<<"header1">>, ?XDEATH_TABLE, [?BAD_HEADER("header1")]),
    passed.

invalid_existing_headers_test() ->
    Headers =
        prepend_check(<<"header2">>, ?ROUTE_TABLE, [?BAD_HEADER("header2")]),
    {array, [{table, ?ROUTE_TABLE}]} =
        rabbit_misc:table_lookup(Headers, <<"header2">>),
    passed.

disparate_invalid_header_entries_accumulate_separately_test() ->
    BadHeaders = [?BAD_HEADER("header2")],
    Headers = prepend_check(<<"header2">>, ?ROUTE_TABLE, BadHeaders),
    Headers2 = prepend_check(<<"header1">>, ?XDEATH_TABLE,
                             [?BAD_HEADER("header1") | Headers]),
    {table, [?FOUND_BAD_HEADER("header1"),
             ?FOUND_BAD_HEADER("header2")]} =
        rabbit_misc:table_lookup(Headers2, ?INVALID_HEADERS_KEY),
    passed.

corrupt_or_invalid_headers_are_overwritten_test() ->
    Headers0 = [?BAD_HEADER("header1"),
                ?BAD_HEADER("x-invalid-headers")],
    Headers1 = prepend_check(<<"header1">>, ?XDEATH_TABLE, Headers0),
    {table,[?FOUND_BAD_HEADER("header1"),
            ?FOUND_BAD_HEADER("x-invalid-headers")]} =
        rabbit_misc:table_lookup(Headers1, ?INVALID_HEADERS_KEY),
    passed.

invalid_same_header_entry_accumulation_test() ->
    BadHeader1 = ?BAD_HEADER2("header1", "a"),
    Headers = prepend_check(<<"header1">>, ?ROUTE_TABLE, [BadHeader1]),
    Headers2 = prepend_check(<<"header1">>, ?ROUTE_TABLE,
                             [?BAD_HEADER2("header1", "b") | Headers]),
    {table, InvalidHeaders} =
        rabbit_misc:table_lookup(Headers2, ?INVALID_HEADERS_KEY),
    {array, [{longstr,<<"bad header1b">>},
             {longstr,<<"bad header1a">>}]} =
        rabbit_misc:table_lookup(InvalidHeaders, <<"header1">>),
    passed.

prepend_check(HeaderKey, HeaderTable, Headers) ->
    Headers1 = rabbit_basic:prepend_table_header(
                HeaderKey, HeaderTable, Headers),
    {table, Invalid} =
        rabbit_misc:table_lookup(Headers1, ?INVALID_HEADERS_KEY),
    {Type, Value} = rabbit_misc:table_lookup(Headers, HeaderKey),
    {array, [{Type, Value} | _]} =
        rabbit_misc:table_lookup(Invalid, HeaderKey),
    Headers1.

test_priority_queue() ->

    false = priority_queue:is_queue(not_a_queue),

    %% empty Q
    Q = priority_queue:new(),
    {true, true, 0, [], []} = test_priority_queue(Q),

    %% 1-4 element no-priority Q
    true = lists:all(fun (X) -> X =:= passed end,
                     lists:map(fun test_simple_n_element_queue/1,
                               lists:seq(1, 4))),

    %% 1-element priority Q
    Q1 = priority_queue:in(foo, 1, priority_queue:new()),
    {true, false, 1, [{1, foo}], [foo]} =
        test_priority_queue(Q1),

    %% 2-element same-priority Q
    Q2 = priority_queue:in(bar, 1, Q1),
    {true, false, 2, [{1, foo}, {1, bar}], [foo, bar]} =
        test_priority_queue(Q2),

    %% 2-element different-priority Q
    Q3 = priority_queue:in(bar, 2, Q1),
    {true, false, 2, [{2, bar}, {1, foo}], [bar, foo]} =
        test_priority_queue(Q3),

    %% 1-element negative priority Q
    Q4 = priority_queue:in(foo, -1, priority_queue:new()),
    {true, false, 1, [{-1, foo}], [foo]} = test_priority_queue(Q4),

    %% merge 2 * 1-element no-priority Qs
    Q5 = priority_queue:join(priority_queue:in(foo, Q),
                             priority_queue:in(bar, Q)),
    {true, false, 2, [{0, foo}, {0, bar}], [foo, bar]} =
        test_priority_queue(Q5),

    %% merge 1-element no-priority Q with 1-element priority Q
    Q6 = priority_queue:join(priority_queue:in(foo, Q),
                             priority_queue:in(bar, 1, Q)),
    {true, false, 2, [{1, bar}, {0, foo}], [bar, foo]} =
        test_priority_queue(Q6),

    %% merge 1-element priority Q with 1-element no-priority Q
    Q7 = priority_queue:join(priority_queue:in(foo, 1, Q),
                             priority_queue:in(bar, Q)),
    {true, false, 2, [{1, foo}, {0, bar}], [foo, bar]} =
        test_priority_queue(Q7),

    %% merge 2 * 1-element same-priority Qs
    Q8 = priority_queue:join(priority_queue:in(foo, 1, Q),
                             priority_queue:in(bar, 1, Q)),
    {true, false, 2, [{1, foo}, {1, bar}], [foo, bar]} =
        test_priority_queue(Q8),

    %% merge 2 * 1-element different-priority Qs
    Q9 = priority_queue:join(priority_queue:in(foo, 1, Q),
                             priority_queue:in(bar, 2, Q)),
    {true, false, 2, [{2, bar}, {1, foo}], [bar, foo]} =
        test_priority_queue(Q9),

    %% merge 2 * 1-element different-priority Qs (other way around)
    Q10 = priority_queue:join(priority_queue:in(bar, 2, Q),
                              priority_queue:in(foo, 1, Q)),
    {true, false, 2, [{2, bar}, {1, foo}], [bar, foo]} =
        test_priority_queue(Q10),

    %% merge 2 * 2-element multi-different-priority Qs
    Q11 = priority_queue:join(Q6, Q5),
    {true, false, 4, [{1, bar}, {0, foo}, {0, foo}, {0, bar}],
     [bar, foo, foo, bar]} = test_priority_queue(Q11),

    %% and the other way around
    Q12 = priority_queue:join(Q5, Q6),
    {true, false, 4, [{1, bar}, {0, foo}, {0, bar}, {0, foo}],
     [bar, foo, bar, foo]} = test_priority_queue(Q12),

    %% merge with negative priorities
    Q13 = priority_queue:join(Q4, Q5),
    {true, false, 3, [{0, foo}, {0, bar}, {-1, foo}], [foo, bar, foo]} =
        test_priority_queue(Q13),

    %% and the other way around
    Q14 = priority_queue:join(Q5, Q4),
    {true, false, 3, [{0, foo}, {0, bar}, {-1, foo}], [foo, bar, foo]} =
        test_priority_queue(Q14),

    %% joins with empty queues:
    Q1 = priority_queue:join(Q, Q1),
    Q1 = priority_queue:join(Q1, Q),

    %% insert with priority into non-empty zero-priority queue
    Q15 = priority_queue:in(baz, 1, Q5),
    {true, false, 3, [{1, baz}, {0, foo}, {0, bar}], [baz, foo, bar]} =
        test_priority_queue(Q15),

    %% 1-element infinity priority Q
    Q16 = priority_queue:in(foo, infinity, Q),
    {true, false, 1, [{infinity, foo}], [foo]} = test_priority_queue(Q16),

    %% add infinity to 0-priority Q
    Q17 = priority_queue:in(foo, infinity, priority_queue:in(bar, Q)),
    {true, false, 2, [{infinity, foo}, {0, bar}], [foo, bar]} =
        test_priority_queue(Q17),

    %% and the other way around
    Q18 = priority_queue:in(bar, priority_queue:in(foo, infinity, Q)),
    {true, false, 2, [{infinity, foo}, {0, bar}], [foo, bar]} =
        test_priority_queue(Q18),

    %% add infinity to mixed-priority Q
    Q19 = priority_queue:in(qux, infinity, Q3),
    {true, false, 3, [{infinity, qux}, {2, bar}, {1, foo}], [qux, bar, foo]} =
        test_priority_queue(Q19),

    %% merge the above with a negative priority Q
    Q20 = priority_queue:join(Q19, Q4),
    {true, false, 4, [{infinity, qux}, {2, bar}, {1, foo}, {-1, foo}],
     [qux, bar, foo, foo]} = test_priority_queue(Q20),

    %% merge two infinity priority queues
    Q21 = priority_queue:join(priority_queue:in(foo, infinity, Q),
                              priority_queue:in(bar, infinity, Q)),
    {true, false, 2, [{infinity, foo}, {infinity, bar}], [foo, bar]} =
        test_priority_queue(Q21),

    %% merge two mixed priority with infinity queues
    Q22 = priority_queue:join(Q18, Q20),
    {true, false, 6, [{infinity, foo}, {infinity, qux}, {2, bar}, {1, foo},
                      {0, bar}, {-1, foo}], [foo, qux, bar, foo, bar, foo]} =
        test_priority_queue(Q22),

    passed.

priority_queue_in_all(Q, L) ->
    lists:foldl(fun (X, Acc) -> priority_queue:in(X, Acc) end, Q, L).

priority_queue_out_all(Q) ->
    case priority_queue:out(Q) of
        {empty, _}       -> [];
        {{value, V}, Q1} -> [V | priority_queue_out_all(Q1)]
    end.

test_priority_queue(Q) ->
    {priority_queue:is_queue(Q),
     priority_queue:is_empty(Q),
     priority_queue:len(Q),
     priority_queue:to_list(Q),
     priority_queue_out_all(Q)}.

test_simple_n_element_queue(N) ->
    Items = lists:seq(1, N),
    Q = priority_queue_in_all(priority_queue:new(), Items),
    ToListRes = [{0, X} || X <- Items],
    {true, false, N, ToListRes, Items} = test_priority_queue(Q),
    passed.

test_pg_local() ->
    [P, Q] = [spawn(fun () -> receive X -> X end end) || _ <- [x, x]],
    check_pg_local(ok, [], []),
    check_pg_local(pg_local:join(a, P), [P], []),
    check_pg_local(pg_local:join(b, P), [P], [P]),
    check_pg_local(pg_local:join(a, P), [P, P], [P]),
    check_pg_local(pg_local:join(a, Q), [P, P, Q], [P]),
    check_pg_local(pg_local:join(b, Q), [P, P, Q], [P, Q]),
    check_pg_local(pg_local:join(b, Q), [P, P, Q], [P, Q, Q]),
    check_pg_local(pg_local:leave(a, P), [P, Q], [P, Q, Q]),
    check_pg_local(pg_local:leave(b, P), [P, Q], [Q, Q]),
    check_pg_local(pg_local:leave(a, P), [Q], [Q, Q]),
    check_pg_local(pg_local:leave(a, P), [Q], [Q, Q]),
    [begin X ! done,
           Ref = erlang:monitor(process, X),
           receive {'DOWN', Ref, process, X, _Info} -> ok end
     end  || X <- [P, Q]],
    check_pg_local(ok, [], []),
    passed.

check_pg_local(ok, APids, BPids) ->
    ok = pg_local:sync(),
    [true, true] = [lists:sort(Pids) == lists:sort(pg_local:get_members(Key)) ||
                       {Key, Pids} <- [{a, APids}, {b, BPids}]].

test_unfold() ->
    {[], test} = rabbit_misc:unfold(fun (_V) -> false end, test),
    List = lists:seq(2,20,2),
    {List, 0} = rabbit_misc:unfold(fun (0) -> false;
                                       (N) -> {true, N*2, N-1}
                                   end, 10),
    passed.

test_pmerge() ->
    P = [{a, 1}, {b, 2}],
    P = rabbit_misc:pmerge(a, 3, P),
    [{c, 3} | P] = rabbit_misc:pmerge(c, 3, P),
    passed.

test_plmerge() ->
    P1 = [{a, 1}, {b, 2}, {c, 3}],
    P2 = [{a, 2}, {d, 4}],
    [{a, 1}, {b, 2}, {c, 3}, {d, 4}] = rabbit_misc:plmerge(P1, P2),
    passed.

test_table_codec() ->
    %% FIXME this does not test inexact numbers (double and float) yet,
    %% because they won't pass the equality assertions
    Table = [{<<"longstr">>,   longstr,   <<"Here is a long string">>},
             {<<"signedint">>, signedint, 12345},
             {<<"decimal">>,   decimal,   {3, 123456}},
             {<<"timestamp">>, timestamp, 109876543209876},
             {<<"table">>,     table,     [{<<"one">>, signedint, 54321},
                                           {<<"two">>, longstr,
                                            <<"A long string">>}]},
             {<<"byte">>,      byte,      -128},
             {<<"long">>,      long,      1234567890},
             {<<"short">>,     short,     655},
             {<<"bool">>,      bool,      true},
             {<<"binary">>,    binary,    <<"a binary string">>},
             {<<"void">>,      void,      undefined},
             {<<"array">>,     array,     [{signedint, 54321},
                                           {longstr, <<"A long string">>}]}
            ],
    Binary = <<
               7,"longstr",   "S", 21:32, "Here is a long string",
               9,"signedint", "I", 12345:32/signed,
               7,"decimal",   "D", 3, 123456:32,
               9,"timestamp", "T", 109876543209876:64,
               5,"table",     "F", 31:32, % length of table
               3,"one",       "I", 54321:32,
               3,"two",       "S", 13:32, "A long string",
               4,"byte",      "b", -128:8/signed,
               4,"long",      "l", 1234567890:64,
               5,"short",     "s", 655:16,
               4,"bool",      "t", 1,
               6,"binary",    "x", 15:32, "a binary string",
               4,"void",      "V",
               5,"array",     "A", 23:32,
               "I", 54321:32,
               "S", 13:32, "A long string"
             >>,
    Binary = rabbit_binary_generator:generate_table(Table),
    Table  = rabbit_binary_parser:parse_table(Binary),
    passed.

%% Test that content frames don't exceed frame-max
test_content_framing(FrameMax, BodyBin) ->
    [Header | Frames] =
        rabbit_binary_generator:build_simple_content_frames(
          1,
          rabbit_binary_generator:ensure_content_encoded(
            rabbit_basic:build_content(#'P_basic'{}, BodyBin),
            rabbit_framing_amqp_0_9_1),
          FrameMax,
          rabbit_framing_amqp_0_9_1),
    %% header is formatted correctly and the size is the total of the
    %% fragments
    <<_FrameHeader:7/binary, _ClassAndWeight:4/binary,
      BodySize:64/unsigned, _Rest/binary>> = list_to_binary(Header),
    BodySize = size(BodyBin),
    true = lists:all(
             fun (ContentFrame) ->
                     FrameBinary = list_to_binary(ContentFrame),
                     %% assert
                     <<_TypeAndChannel:3/binary,
                       Size:32/unsigned, _Payload:Size/binary, 16#CE>> =
                         FrameBinary,
                     size(FrameBinary) =< FrameMax
             end, Frames),
    passed.

test_content_framing() ->
    %% no content
    passed = test_content_framing(4096, <<>>),
    %% easily fit in one frame
    passed = test_content_framing(4096, <<"Easy">>),
    %% exactly one frame (empty frame = 8 bytes)
    passed = test_content_framing(11, <<"One">>),
    %% more than one frame
    passed = test_content_framing(11, <<"More than one frame">>),
    passed.

test_content_transcoding() ->
    %% there are no guarantees provided by 'clear' - it's just a hint
    ClearDecoded = fun rabbit_binary_parser:clear_decoded_content/1,
    ClearEncoded = fun rabbit_binary_generator:clear_encoded_content/1,
    EnsureDecoded =
        fun (C0) ->
                C1 = rabbit_binary_parser:ensure_content_decoded(C0),
                true = C1#content.properties =/= none,
                C1
        end,
    EnsureEncoded =
        fun (Protocol) ->
                fun (C0) ->
                        C1 = rabbit_binary_generator:ensure_content_encoded(
                               C0, Protocol),
                        true = C1#content.properties_bin =/= none,
                        C1
                end
        end,
    %% Beyond the assertions in Ensure*, the only testable guarantee
    %% is that the operations should never fail.
    %%
    %% If we were using quickcheck we'd simply stuff all the above
    %% into a generator for sequences of operations. In the absence of
    %% quickcheck we pick particularly interesting sequences that:
    %%
    %% - execute every op twice since they are idempotent
    %% - invoke clear_decoded, clear_encoded, decode and transcode
    %%   with one or both of decoded and encoded content present
    [begin
         sequence_with_content([Op]),
         sequence_with_content([ClearEncoded, Op]),
         sequence_with_content([ClearDecoded, Op])
     end || Op <- [ClearDecoded, ClearEncoded, EnsureDecoded,
                   EnsureEncoded(rabbit_framing_amqp_0_9_1),
                   EnsureEncoded(rabbit_framing_amqp_0_8)]],
    passed.

sequence_with_content(Sequence) ->
    lists:foldl(fun (F, V) -> F(F(V)) end,
                rabbit_binary_generator:ensure_content_encoded(
                  rabbit_basic:build_content(#'P_basic'{}, <<>>),
                  rabbit_framing_amqp_0_9_1),
                Sequence).

test_topic_matching() ->
    XName = #resource{virtual_host = <<"/">>,
                      kind = exchange,
                      name = <<"test_exchange">>},
    X0 = #exchange{name = XName, type = topic, durable = false,
                   auto_delete = false, arguments = []},
    X = rabbit_exchange_decorator:set(X0),
    %% create
    rabbit_exchange_type_topic:validate(X),
    exchange_op_callback(X, create, []),

    %% add some bindings
    Bindings = [#binding{source = XName,
                         key = list_to_binary(Key),
                         destination = #resource{virtual_host = <<"/">>,
                                                 kind = queue,
                                                 name = list_to_binary(Q)},
                         args = Args} ||
                   {Key, Q, Args} <- [{"a.b.c",         "t1",  []},
                                      {"a.*.c",         "t2",  []},
                                      {"a.#.b",         "t3",  []},
                                      {"a.b.b.c",       "t4",  []},
                                      {"#",             "t5",  []},
                                      {"#.#",           "t6",  []},
                                      {"#.b",           "t7",  []},
                                      {"*.*",           "t8",  []},
                                      {"a.*",           "t9",  []},
                                      {"*.b.c",         "t10", []},
                                      {"a.#",           "t11", []},
                                      {"a.#.#",         "t12", []},
                                      {"b.b.c",         "t13", []},
                                      {"a.b.b",         "t14", []},
                                      {"a.b",           "t15", []},
                                      {"b.c",           "t16", []},
                                      {"",              "t17", []},
                                      {"*.*.*",         "t18", []},
                                      {"vodka.martini", "t19", []},
                                      {"a.b.c",         "t20", []},
                                      {"*.#",           "t21", []},
                                      {"#.*.#",         "t22", []},
                                      {"*.#.#",         "t23", []},
                                      {"#.#.#",         "t24", []},
                                      {"*",             "t25", []},
                                      {"#.b.#",         "t26", []},
                                      {"args-test",     "t27",
                                       [{<<"foo">>, longstr, <<"bar">>}]},
                                      {"args-test",     "t27", %% Note aliasing
                                       [{<<"foo">>, longstr, <<"baz">>}]}]],
    lists:foreach(fun (B) -> exchange_op_callback(X, add_binding, [B]) end,
                  Bindings),

    %% test some matches
    test_topic_expect_match(
      X, [{"a.b.c",               ["t1", "t2", "t5", "t6", "t10", "t11", "t12",
                                   "t18", "t20", "t21", "t22", "t23", "t24",
                                   "t26"]},
          {"a.b",                 ["t3", "t5", "t6", "t7", "t8", "t9", "t11",
                                   "t12", "t15", "t21", "t22", "t23", "t24",
                                   "t26"]},
          {"a.b.b",               ["t3", "t5", "t6", "t7", "t11", "t12", "t14",
                                   "t18", "t21", "t22", "t23", "t24", "t26"]},
          {"",                    ["t5", "t6", "t17", "t24"]},
          {"b.c.c",               ["t5", "t6", "t18", "t21", "t22", "t23",
                                   "t24", "t26"]},
          {"a.a.a.a.a",           ["t5", "t6", "t11", "t12", "t21", "t22",
                                   "t23", "t24"]},
          {"vodka.gin",           ["t5", "t6", "t8", "t21", "t22", "t23",
                                   "t24"]},
          {"vodka.martini",       ["t5", "t6", "t8", "t19", "t21", "t22", "t23",
                                   "t24"]},
          {"b.b.c",               ["t5", "t6", "t10", "t13", "t18", "t21",
                                   "t22", "t23", "t24", "t26"]},
          {"nothing.here.at.all", ["t5", "t6", "t21", "t22", "t23", "t24"]},
          {"oneword",             ["t5", "t6", "t21", "t22", "t23", "t24",
                                   "t25"]},
          {"args-test",           ["t5", "t6", "t21", "t22", "t23", "t24",
                                   "t25", "t27"]}]),
    %% remove some bindings
    RemovedBindings = [lists:nth(1, Bindings), lists:nth(5, Bindings),
                       lists:nth(11, Bindings), lists:nth(19, Bindings),
                       lists:nth(21, Bindings), lists:nth(28, Bindings)],
    exchange_op_callback(X, remove_bindings, [RemovedBindings]),
    RemainingBindings = ordsets:to_list(
                          ordsets:subtract(ordsets:from_list(Bindings),
                                           ordsets:from_list(RemovedBindings))),

    %% test some matches
    test_topic_expect_match(
      X,
      [{"a.b.c",               ["t2", "t6", "t10", "t12", "t18", "t20", "t22",
                                "t23", "t24", "t26"]},
       {"a.b",                 ["t3", "t6", "t7", "t8", "t9", "t12", "t15",
                                "t22", "t23", "t24", "t26"]},
       {"a.b.b",               ["t3", "t6", "t7", "t12", "t14", "t18", "t22",
                                "t23", "t24", "t26"]},
       {"",                    ["t6", "t17", "t24"]},
       {"b.c.c",               ["t6", "t18", "t22", "t23", "t24", "t26"]},
       {"a.a.a.a.a",           ["t6", "t12", "t22", "t23", "t24"]},
       {"vodka.gin",           ["t6", "t8", "t22", "t23", "t24"]},
       {"vodka.martini",       ["t6", "t8", "t22", "t23", "t24"]},
       {"b.b.c",               ["t6", "t10", "t13", "t18", "t22", "t23",
                                "t24", "t26"]},
       {"nothing.here.at.all", ["t6", "t22", "t23", "t24"]},
       {"oneword",             ["t6", "t22", "t23", "t24", "t25"]},
       {"args-test",           ["t6", "t22", "t23", "t24", "t25", "t27"]}]),

    %% remove the entire exchange
    exchange_op_callback(X, delete, [RemainingBindings]),
    %% none should match now
    test_topic_expect_match(X, [{"a.b.c", []}, {"b.b.c", []}, {"", []}]),
    passed.

exchange_op_callback(X, Fun, Args) ->
    rabbit_misc:execute_mnesia_transaction(
      fun () -> rabbit_exchange:callback(X, Fun, transaction, [X] ++ Args) end),
    rabbit_exchange:callback(X, Fun, none, [X] ++ Args).

test_topic_expect_match(X, List) ->
    lists:foreach(
      fun ({Key, Expected}) ->
              BinKey = list_to_binary(Key),
              Message = rabbit_basic:message(X#exchange.name, BinKey,
                                             #'P_basic'{}, <<>>),
              Res = rabbit_exchange_type_topic:route(
                      X, #delivery{mandatory = false,
                                   sender    = self(),
                                   message   = Message}),
              ExpectedRes = lists:map(
                              fun (Q) -> #resource{virtual_host = <<"/">>,
                                                   kind = queue,
                                                   name = list_to_binary(Q)}
                              end, Expected),
              true = (lists:usort(ExpectedRes) =:= lists:usort(Res))
      end, List).

test_app_management() ->
    control_action(wait, [rabbit_mnesia:dir() ++ ".pid"]),
    %% Starting, stopping and diagnostics.  Note that we don't try
    %% 'report' when the rabbit app is stopped and that we enable
    %% tracing for the duration of this function.
    ok = control_action(trace_on, []),
    ok = control_action(stop_app, []),
    ok = control_action(stop_app, []),
    ok = control_action(status, []),
    ok = control_action(cluster_status, []),
    ok = control_action(environment, []),
    ok = control_action(start_app, []),
    ok = control_action(start_app, []),
    ok = control_action(status, []),
    ok = control_action(report, []),
    ok = control_action(cluster_status, []),
    ok = control_action(environment, []),
    ok = control_action(trace_off, []),
    passed.

test_log_management() ->
    MainLog = rabbit:log_location(kernel),
    SaslLog = rabbit:log_location(sasl),
    Suffix = ".1",

    %% prepare basic logs
    file:delete([MainLog, Suffix]),
    file:delete([SaslLog, Suffix]),

    %% simple logs reopening
    ok = control_action(rotate_logs, []),
    [true, true] = empty_files([MainLog, SaslLog]),
    ok = test_logs_working(MainLog, SaslLog),

    %% simple log rotation
    ok = control_action(rotate_logs, [Suffix]),
    [true, true] = non_empty_files([[MainLog, Suffix], [SaslLog, Suffix]]),
    [true, true] = empty_files([MainLog, SaslLog]),
    ok = test_logs_working(MainLog, SaslLog),

    %% reopening logs with log rotation performed first
    ok = clean_logs([MainLog, SaslLog], Suffix),
    ok = control_action(rotate_logs, []),
    ok = file:rename(MainLog, [MainLog, Suffix]),
    ok = file:rename(SaslLog, [SaslLog, Suffix]),
    ok = test_logs_working([MainLog, Suffix], [SaslLog, Suffix]),
    ok = control_action(rotate_logs, []),
    ok = test_logs_working(MainLog, SaslLog),

    %% log rotation on empty files (the main log will have a ctl action logged)
    ok = clean_logs([MainLog, SaslLog], Suffix),
    ok = control_action(rotate_logs, []),
    ok = control_action(rotate_logs, [Suffix]),
    [false, true] = empty_files([[MainLog, Suffix], [SaslLog, Suffix]]),

    %% logs with suffix are not writable
    ok = control_action(rotate_logs, [Suffix]),
    ok = make_files_non_writable([[MainLog, Suffix], [SaslLog, Suffix]]),
    ok = control_action(rotate_logs, [Suffix]),
    ok = test_logs_working(MainLog, SaslLog),

    %% rotate when original log files are not writable
    ok = make_files_non_writable([MainLog, SaslLog]),
    ok = control_action(rotate_logs, []),

    %% logging directed to tty (first, remove handlers)
    ok = delete_log_handlers([rabbit_sasl_report_file_h,
                              rabbit_error_logger_file_h]),
    ok = clean_logs([MainLog, SaslLog], Suffix),
    ok = application:set_env(rabbit, sasl_error_logger, tty),
    ok = application:set_env(rabbit, error_logger, tty),
    ok = control_action(rotate_logs, []),
    [{error, enoent}, {error, enoent}] = empty_files([MainLog, SaslLog]),

    %% rotate logs when logging is turned off
    ok = application:set_env(rabbit, sasl_error_logger, false),
    ok = application:set_env(rabbit, error_logger, silent),
    ok = control_action(rotate_logs, []),
    [{error, enoent}, {error, enoent}] = empty_files([MainLog, SaslLog]),

    %% cleanup
    ok = application:set_env(rabbit, sasl_error_logger, {file, SaslLog}),
    ok = application:set_env(rabbit, error_logger, {file, MainLog}),
    ok = add_log_handlers([{rabbit_error_logger_file_h, MainLog},
                           {rabbit_sasl_report_file_h, SaslLog}]),
    passed.

test_log_management_during_startup() ->
    MainLog = rabbit:log_location(kernel),
    SaslLog = rabbit:log_location(sasl),

    %% start application with simple tty logging
    ok = control_action(stop_app, []),
    ok = application:set_env(rabbit, error_logger, tty),
    ok = application:set_env(rabbit, sasl_error_logger, tty),
    ok = add_log_handlers([{error_logger_tty_h, []},
                           {sasl_report_tty_h, []}]),
    ok = control_action(start_app, []),

    %% start application with tty logging and
    %% proper handlers not installed
    ok = control_action(stop_app, []),
    ok = error_logger:tty(false),
    ok = delete_log_handlers([sasl_report_tty_h]),
    ok = case catch control_action(start_app, []) of
             ok -> exit({got_success_but_expected_failure,
                         log_rotation_tty_no_handlers_test});
             {badrpc, {'EXIT', {error,
                                {cannot_log_to_tty, _, not_installed}}}} -> ok
         end,

    %% fix sasl logging
    ok = application:set_env(rabbit, sasl_error_logger, {file, SaslLog}),

    %% start application with logging to non-existing directory
    TmpLog = "/tmp/rabbit-tests/test.log",
    delete_file(TmpLog),
    ok = control_action(stop_app, []),
    ok = application:set_env(rabbit, error_logger, {file, TmpLog}),

    ok = delete_log_handlers([rabbit_error_logger_file_h]),
    ok = add_log_handlers([{error_logger_file_h, MainLog}]),
    ok = control_action(start_app, []),

    %% start application with logging to directory with no
    %% write permissions
    ok = control_action(stop_app, []),
    TmpDir = "/tmp/rabbit-tests",
    ok = set_permissions(TmpDir, 8#00400),
    ok = delete_log_handlers([rabbit_error_logger_file_h]),
    ok = add_log_handlers([{error_logger_file_h, MainLog}]),
    ok = case control_action(start_app, []) of
             ok -> exit({got_success_but_expected_failure,
                         log_rotation_no_write_permission_dir_test});
             {badrpc, {'EXIT',
                {error, {cannot_log_to_file, _, _}}}} -> ok
         end,

    %% start application with logging to a subdirectory which
    %% parent directory has no write permissions
    ok = control_action(stop_app, []),
    TmpTestDir = "/tmp/rabbit-tests/no-permission/test/log",
    ok = application:set_env(rabbit, error_logger, {file, TmpTestDir}),
    ok = add_log_handlers([{error_logger_file_h, MainLog}]),
    ok = case control_action(start_app, []) of
             ok -> exit({got_success_but_expected_failure,
                         log_rotatation_parent_dirs_test});
             {badrpc,
              {'EXIT',
               {error, {cannot_log_to_file, _,
                        {error,
                         {cannot_create_parent_dirs, _, eacces}}}}}} -> ok
         end,
    ok = set_permissions(TmpDir, 8#00700),
    ok = set_permissions(TmpLog, 8#00600),
    ok = delete_file(TmpLog),
    ok = file:del_dir(TmpDir),

    %% start application with standard error_logger_file_h
    %% handler not installed
    ok = control_action(stop_app, []),
    ok = application:set_env(rabbit, error_logger, {file, MainLog}),
    ok = control_action(start_app, []),

    %% start application with standard sasl handler not installed
    %% and rabbit main log handler installed correctly
    ok = control_action(stop_app, []),
    ok = delete_log_handlers([rabbit_sasl_report_file_h]),
    ok = control_action(start_app, []),
    passed.

test_arguments_parser() ->
    GlobalOpts1 = [{"-f1", flag}, {"-o1", {option, "foo"}}],
    Commands1 = [command1, {command2, [{"-f2", flag}, {"-o2", {option, "bar"}}]}],

    GetOptions =
        fun (Args) ->
                rabbit_cli:parse_arguments(Commands1, GlobalOpts1, "-n", Args)
        end,

    check_parse_arguments(no_command, GetOptions, []),
    check_parse_arguments(no_command, GetOptions, ["foo", "bar"]),
    check_parse_arguments(
      {ok, {command1, [{"-f1", false}, {"-o1", "foo"}], []}},
      GetOptions, ["command1"]),
    check_parse_arguments(
      {ok, {command1, [{"-f1", false}, {"-o1", "blah"}], []}},
      GetOptions, ["command1", "-o1", "blah"]),
    check_parse_arguments(
      {ok, {command1, [{"-f1", true}, {"-o1", "foo"}], []}},
      GetOptions, ["command1", "-f1"]),
    check_parse_arguments(
      {ok, {command1, [{"-f1", false}, {"-o1", "blah"}], []}},
      GetOptions, ["-o1", "blah", "command1"]),
    check_parse_arguments(
      {ok, {command1, [{"-f1", false}, {"-o1", "blah"}], ["quux"]}},
      GetOptions, ["-o1", "blah", "command1", "quux"]),
    check_parse_arguments(
      {ok, {command1, [{"-f1", true}, {"-o1", "blah"}], ["quux", "baz"]}},
      GetOptions, ["command1", "quux", "-f1", "-o1", "blah", "baz"]),
    %% For duplicate flags, the last one counts
    check_parse_arguments(
      {ok, {command1, [{"-f1", false}, {"-o1", "second"}], []}},
      GetOptions, ["-o1", "first", "command1", "-o1", "second"]),
    %% If the flag "eats" the command, the command won't be recognised
    check_parse_arguments(no_command, GetOptions,
                      ["-o1", "command1", "quux"]),
    %% If a flag eats another flag, the eaten flag won't be recognised
    check_parse_arguments(
      {ok, {command1, [{"-f1", false}, {"-o1", "-f1"}], []}},
      GetOptions, ["command1", "-o1", "-f1"]),

    %% Now for some command-specific flags...
    check_parse_arguments(
      {ok, {command2, [{"-f1", false}, {"-f2", false},
                       {"-o1", "foo"}, {"-o2", "bar"}], []}},
      GetOptions, ["command2"]),

    check_parse_arguments(
      {ok, {command2, [{"-f1", false}, {"-f2", true},
                       {"-o1", "baz"}, {"-o2", "bar"}], ["quux", "foo"]}},
      GetOptions, ["-f2", "command2", "quux", "-o1", "baz", "foo"]),

    passed.

test_dynamic_mirroring() ->
    %% Just unit tests of the node selection logic, see multi node
    %% tests for the rest...
    Test = fun ({NewM, NewSs, ExtraSs}, Policy, Params,
                {MNode, SNodes, SSNodes}, All) ->
                   {ok, M} = rabbit_mirror_queue_misc:module(Policy),
                   {NewM, NewSs0} = M:suggested_queue_nodes(
                                      Params, MNode, SNodes, SSNodes, All),
                   NewSs1 = lists:sort(NewSs0),
                   case dm_list_match(NewSs, NewSs1, ExtraSs) of
                       ok    -> ok;
                       error -> exit({no_match, NewSs, NewSs1, ExtraSs})
                   end
           end,

    Test({a,[b,c],0},<<"all">>,'_',{a,[],   []},   [a,b,c]),
    Test({a,[b,c],0},<<"all">>,'_',{a,[b,c],[b,c]},[a,b,c]),
    Test({a,[b,c],0},<<"all">>,'_',{a,[d],  [d]},  [a,b,c]),

    N = fun (Atoms) -> [list_to_binary(atom_to_list(A)) || A <- Atoms] end,

    %% Add a node
    Test({a,[b,c],0},<<"nodes">>,N([a,b,c]),{a,[b],[b]},[a,b,c,d]),
    Test({b,[a,c],0},<<"nodes">>,N([a,b,c]),{b,[a],[a]},[a,b,c,d]),
    %% Add two nodes and drop one
    Test({a,[b,c],0},<<"nodes">>,N([a,b,c]),{a,[d],[d]},[a,b,c,d]),
    %% Don't try to include nodes that are not running
    Test({a,[b],  0},<<"nodes">>,N([a,b,f]),{a,[b],[b]},[a,b,c,d]),
    %% If we can't find any of the nodes listed then just keep the master
    Test({a,[],   0},<<"nodes">>,N([f,g,h]),{a,[b],[b]},[a,b,c,d]),
    %% And once that's happened, still keep the master even when not listed,
    %% if nothing is synced
    Test({a,[b,c],0},<<"nodes">>,N([b,c]),  {a,[], []}, [a,b,c,d]),
    Test({a,[b,c],0},<<"nodes">>,N([b,c]),  {a,[b],[]}, [a,b,c,d]),
    %% But if something is synced we can lose the master - but make
    %% sure we pick the new master from the nodes which are synced!
    Test({b,[c],  0},<<"nodes">>,N([b,c]),  {a,[b],[b]},[a,b,c,d]),
    Test({b,[c],  0},<<"nodes">>,N([c,b]),  {a,[b],[b]},[a,b,c,d]),

    Test({a,[],   1},<<"exactly">>,2,{a,[],   []},   [a,b,c,d]),
    Test({a,[],   2},<<"exactly">>,3,{a,[],   []},   [a,b,c,d]),
    Test({a,[c],  0},<<"exactly">>,2,{a,[c],  [c]},  [a,b,c,d]),
    Test({a,[c],  1},<<"exactly">>,3,{a,[c],  [c]},  [a,b,c,d]),
    Test({a,[c],  0},<<"exactly">>,2,{a,[c,d],[c,d]},[a,b,c,d]),
    Test({a,[c,d],0},<<"exactly">>,3,{a,[c,d],[c,d]},[a,b,c,d]),

    passed.

%% Does the first list match the second where the second is required
%% to have exactly Extra superfluous items?
dm_list_match([],     [],      0)     -> ok;
dm_list_match(_,      [],     _Extra) -> error;
dm_list_match([H|T1], [H |T2], Extra) -> dm_list_match(T1, T2, Extra);
dm_list_match(L1,     [_H|T2], Extra) -> dm_list_match(L1, T2, Extra - 1).

test_user_management() ->

    %% lots if stuff that should fail
    {error, {no_such_user, _}} =
        control_action(delete_user, ["foo"]),
    {error, {no_such_user, _}} =
        control_action(change_password, ["foo", "baz"]),
    {error, {no_such_vhost, _}} =
        control_action(delete_vhost, ["/testhost"]),
    {error, {no_such_user, _}} =
        control_action(set_permissions, ["foo", ".*", ".*", ".*"]),
    {error, {no_such_user, _}} =
        control_action(clear_permissions, ["foo"]),
    {error, {no_such_user, _}} =
        control_action(list_user_permissions, ["foo"]),
    {error, {no_such_vhost, _}} =
        control_action(list_permissions, [], [{"-p", "/testhost"}]),
    {error, {invalid_regexp, _, _}} =
        control_action(set_permissions, ["guest", "+foo", ".*", ".*"]),
    {error, {no_such_user, _}} =
        control_action(set_user_tags, ["foo", "bar"]),

    %% user creation
    ok = control_action(add_user, ["foo", "bar"]),
    {error, {user_already_exists, _}} =
        control_action(add_user, ["foo", "bar"]),
    ok = control_action(clear_password, ["foo"]),
    ok = control_action(change_password, ["foo", "baz"]),

    TestTags = fun (Tags) ->
                       Args = ["foo" | [atom_to_list(T) || T <- Tags]],
                       ok = control_action(set_user_tags, Args),
                       {ok, #internal_user{tags = Tags}} =
                           rabbit_auth_backend_internal:lookup_user(<<"foo">>),
                       ok = control_action(list_users, [])
               end,
    TestTags([foo, bar, baz]),
    TestTags([administrator]),
    TestTags([]),

    %% vhost creation
    ok = control_action(add_vhost, ["/testhost"]),
    {error, {vhost_already_exists, _}} =
        control_action(add_vhost, ["/testhost"]),
    ok = control_action(list_vhosts, []),

    %% user/vhost mapping
    ok = control_action(set_permissions, ["foo", ".*", ".*", ".*"],
                        [{"-p", "/testhost"}]),
    ok = control_action(set_permissions, ["foo", ".*", ".*", ".*"],
                        [{"-p", "/testhost"}]),
    ok = control_action(set_permissions, ["foo", ".*", ".*", ".*"],
                        [{"-p", "/testhost"}]),
    ok = control_action(list_permissions, [], [{"-p", "/testhost"}]),
    ok = control_action(list_permissions, [], [{"-p", "/testhost"}]),
    ok = control_action(list_user_permissions, ["foo"]),

    %% user/vhost unmapping
    ok = control_action(clear_permissions, ["foo"], [{"-p", "/testhost"}]),
    ok = control_action(clear_permissions, ["foo"], [{"-p", "/testhost"}]),

    %% vhost deletion
    ok = control_action(delete_vhost, ["/testhost"]),
    {error, {no_such_vhost, _}} =
        control_action(delete_vhost, ["/testhost"]),

    %% deleting a populated vhost
    ok = control_action(add_vhost, ["/testhost"]),
    ok = control_action(set_permissions, ["foo", ".*", ".*", ".*"],
                        [{"-p", "/testhost"}]),
    {new, _} = rabbit_amqqueue:declare(
                 rabbit_misc:r(<<"/testhost">>, queue, <<"test">>),
                 true, false, [], none),
    ok = control_action(delete_vhost, ["/testhost"]),

    %% user deletion
    ok = control_action(delete_user, ["foo"]),
    {error, {no_such_user, _}} =
        control_action(delete_user, ["foo"]),

    passed.

test_runtime_parameters() ->
    rabbit_runtime_parameters_test:register(),
    Good = fun(L) -> ok                = control_action(set_parameter, L) end,
    Bad  = fun(L) -> {error_string, _} = control_action(set_parameter, L) end,

    %% Acceptable for bijection
    Good(["test", "good", "\"ignore\""]),
    Good(["test", "good", "123"]),
    Good(["test", "good", "true"]),
    Good(["test", "good", "false"]),
    Good(["test", "good", "null"]),
    Good(["test", "good", "{\"key\": \"value\"}"]),

    %% Invalid json
    Bad(["test", "good", "atom"]),
    Bad(["test", "good", "{\"foo\": \"bar\""]),
    Bad(["test", "good", "{foo: \"bar\"}"]),

    %% Test actual validation hook
    Good(["test", "maybe", "\"good\""]),
    Bad(["test", "maybe", "\"bad\""]),
    Good(["test", "admin", "\"ignore\""]), %% ctl means 'user' -> none

    ok = control_action(list_parameters, []),

    ok = control_action(clear_parameter, ["test", "good"]),
    ok = control_action(clear_parameter, ["test", "maybe"]),
    ok = control_action(clear_parameter, ["test", "admin"]),
    {error_string, _} =
        control_action(clear_parameter, ["test", "neverexisted"]),

    %% We can delete for a component that no longer exists
    Good(["test", "good", "\"ignore\""]),
    rabbit_runtime_parameters_test:unregister(),
    ok = control_action(clear_parameter, ["test", "good"]),
    passed.

test_policy_validation() ->
    rabbit_runtime_parameters_test:register_policy_validator(),
    SetPol = fun (Key, Val) ->
                     control_action_opts(
                       ["set_policy", "name", ".*",
                        rabbit_misc:format("{\"~s\":~p}", [Key, Val])])
             end,

    ok    = SetPol("testeven", []),
    ok    = SetPol("testeven", [1, 2]),
    ok    = SetPol("testeven", [1, 2, 3, 4]),
    ok    = SetPol("testpos",  [2, 5, 5678]),

    error = SetPol("testpos",  [-1, 0, 1]),
    error = SetPol("testeven", [ 1, 2, 3]),

    ok = control_action(clear_policy, ["name"]),
    rabbit_runtime_parameters_test:unregister_policy_validator(),
    passed.

test_policy_opts_validation() ->
    Set  = fun (Extra) -> control_action_opts(
                            ["set_policy", "name", ".*", "{\"ha-mode\":\"all\"}"
                             | Extra]) end,
    OK   = fun (Extra) -> ok = Set(Extra) end,
    Fail = fun (Extra) -> error = Set(Extra) end,

    OK  ([]),

    OK  (["--priority", "0"]),
    OK  (["--priority", "3"]),
    Fail(["--priority", "banana"]),
    Fail(["--priority"]),

    OK  (["--apply-to", "all"]),
    OK  (["--apply-to", "queues"]),
    Fail(["--apply-to", "bananas"]),
    Fail(["--apply-to"]),

    OK  (["--priority", "3",      "--apply-to", "queues"]),
    Fail(["--priority", "banana", "--apply-to", "queues"]),
    Fail(["--priority", "3",      "--apply-to", "bananas"]),

    Fail(["--offline"]),

    ok = control_action(clear_policy, ["name"]),
    passed.

test_ha_policy_validation() ->
    Set  = fun (JSON) -> control_action_opts(
                           ["set_policy", "name", ".*", JSON]) end,
    OK   = fun (JSON) -> ok = Set(JSON) end,
    Fail = fun (JSON) -> error = Set(JSON) end,

    OK  ("{\"ha-mode\":\"all\"}"),
    Fail("{\"ha-mode\":\"made_up\"}"),

    Fail("{\"ha-mode\":\"nodes\"}"),
    Fail("{\"ha-mode\":\"nodes\",\"ha-params\":2}"),
    Fail("{\"ha-mode\":\"nodes\",\"ha-params\":[\"a\",2]}"),
    OK  ("{\"ha-mode\":\"nodes\",\"ha-params\":[\"a\",\"b\"]}"),
    Fail("{\"ha-params\":[\"a\",\"b\"]}"),

    Fail("{\"ha-mode\":\"exactly\"}"),
    Fail("{\"ha-mode\":\"exactly\",\"ha-params\":[\"a\",\"b\"]}"),
    OK  ("{\"ha-mode\":\"exactly\",\"ha-params\":2}"),
    Fail("{\"ha-params\":2}"),

    OK  ("{\"ha-mode\":\"all\",\"ha-sync-mode\":\"manual\"}"),
    OK  ("{\"ha-mode\":\"all\",\"ha-sync-mode\":\"automatic\"}"),
    Fail("{\"ha-mode\":\"all\",\"ha-sync-mode\":\"made_up\"}"),
    Fail("{\"ha-sync-mode\":\"manual\"}"),
    Fail("{\"ha-sync-mode\":\"automatic\"}"),

    ok = control_action(clear_policy, ["name"]),
    passed.

test_queue_master_location_policy_validation() ->
    Set  = fun (JSON) ->
                   control_action_opts( ["set_policy", "name", ".*", JSON] )
           end,
    OK   = fun (JSON) -> ok    = Set(JSON) end,
    Fail = fun (JSON) -> error = Set(JSON) end,

    OK  ("{\"x-queue-master-locator\":\"min-masters\"}"),
    OK  ("{\"x-queue-master-locator\":\"client-local\"}"),
    OK  ("{\"x-queue-master-locator\":\"random\"}"),
    Fail("{\"x-queue-master-locator\":\"made_up\"}"),

    ok = control_action(clear_policy, ["name"]),
    passed.

test_server_status() ->
    %% create a few things so there is some useful information to list
    {_Writer, Limiter, Ch} = test_channel(),
    [Q, Q2] = [Queue || Name <- [<<"foo">>, <<"bar">>],
                        {new, Queue = #amqqueue{}} <-
                            [rabbit_amqqueue:declare(
                               rabbit_misc:r(<<"/">>, queue, Name),
                               false, false, [], none)]],
    ok = rabbit_amqqueue:basic_consume(
           Q, true, Ch, Limiter, false, 0, <<"ctag">>, true, [], undefined),

    %% list queues
    ok = info_action(list_queues, rabbit_amqqueue:info_keys(), true),

    %% list exchanges
    ok = info_action(list_exchanges, rabbit_exchange:info_keys(), true),

    %% list bindings
    ok = info_action(list_bindings, rabbit_binding:info_keys(), true),
    %% misc binding listing APIs
    [_|_] = rabbit_binding:list_for_source(
              rabbit_misc:r(<<"/">>, exchange, <<"">>)),
    [_] = rabbit_binding:list_for_destination(
            rabbit_misc:r(<<"/">>, queue, <<"foo">>)),
    [_] = rabbit_binding:list_for_source_and_destination(
            rabbit_misc:r(<<"/">>, exchange, <<"">>),
            rabbit_misc:r(<<"/">>, queue, <<"foo">>)),

    %% list connections
    {H, P} = find_listener(),
    {ok, C} = gen_tcp:connect(H, P, []),
    gen_tcp:send(C, <<"AMQP", 0, 0, 9, 1>>),
    timer:sleep(100),
    ok = info_action(list_connections,
                     rabbit_networking:connection_info_keys(), false),
    %% close_connection
    [ConnPid] = rabbit_networking:connections(),
    ok = control_action(close_connection, [rabbit_misc:pid_to_string(ConnPid),
                                           "go away"]),

    %% list channels
    ok = info_action(list_channels, rabbit_channel:info_keys(), false),

    %% list consumers
    ok = control_action(list_consumers, []),

    %% set vm memory high watermark
    HWM = vm_memory_monitor:get_vm_memory_high_watermark(),
    ok = control_action(set_vm_memory_high_watermark, ["1"]),
    ok = control_action(set_vm_memory_high_watermark, ["1.0"]),
    %% this will trigger an alarm
    ok = control_action(set_vm_memory_high_watermark, ["0.0"]),
    %% reset
    ok = control_action(set_vm_memory_high_watermark, [float_to_list(HWM)]),

    %% eval
    {error_string, _} = control_action(eval, ["\""]),
    {error_string, _} = control_action(eval, ["a("]),
    ok = control_action(eval, ["a."]),

    %% cleanup
    [{ok, _} = rabbit_amqqueue:delete(QR, false, false) || QR <- [Q, Q2]],

    unlink(Ch),
    ok = rabbit_channel:shutdown(Ch),

    passed.

test_amqp_connection_refusal() ->
    [passed = test_amqp_connection_refusal(V) ||
        V <- [<<"AMQP",9,9,9,9>>, <<"AMQP",0,1,0,0>>, <<"XXXX",0,0,9,1>>]],
    passed.

test_amqp_connection_refusal(Header) ->
    {H, P} = find_listener(),
    {ok, C} = gen_tcp:connect(H, P, [binary, {active, false}]),
    ok = gen_tcp:send(C, Header),
    {ok, <<"AMQP",0,0,9,1>>} = gen_tcp:recv(C, 8, 100),
    ok = gen_tcp:close(C),
    passed.

find_listener() ->
    [#listener{host = H, port = P} | _] =
        [L || L = #listener{node = N, protocol = amqp}
                  <- rabbit_networking:active_listeners(),
              N =:= node()],
    {H, P}.

test_writer(Pid) ->
    receive
        {'$gen_call', From, flush} -> gen_server:reply(From, ok),
                                      test_writer(Pid);
        {send_command, Method}     -> Pid ! Method,
                                      test_writer(Pid);
        shutdown                   -> ok
    end.

test_channel() ->
    Me = self(),
    Writer = spawn(fun () -> test_writer(Me) end),
    {ok, Limiter} = rabbit_limiter:start_link(no_id),
    {ok, Ch} = rabbit_channel:start_link(
                 1, Me, Writer, Me, "", rabbit_framing_amqp_0_9_1,
                 user(<<"guest">>), <<"/">>, [], Me, Limiter),
    {Writer, Limiter, Ch}.

test_spawn() ->
    {Writer, _Limiter, Ch} = test_channel(),
    ok = rabbit_channel:do(Ch, #'channel.open'{}),
    receive #'channel.open_ok'{} -> ok
    after ?TIMEOUT -> throw(failed_to_receive_channel_open_ok)
    end,
    {Writer, Ch}.

test_spawn(Node) ->
    rpc:call(Node, ?MODULE, test_spawn_remote, []).

%% Spawn an arbitrary long lived process, so we don't end up linking
%% the channel to the short-lived process (RPC, here) spun up by the
%% RPC server.
test_spawn_remote() ->
    RPC = self(),
    spawn(fun () ->
                  {Writer, Ch} = test_spawn(),
                  RPC ! {Writer, Ch},
                  link(Ch),
                  receive
                      _ -> ok
                  end
          end),
    receive Res -> Res
    after ?TIMEOUT  -> throw(failed_to_receive_result)
    end.

user(Username) ->
    #user{username       = Username,
          tags           = [administrator],
          authz_backends = [{rabbit_auth_backend_internal, none}]}.

test_confirms() ->
    {_Writer, Ch} = test_spawn(),
    DeclareBindDurableQueue =
        fun() ->
                rabbit_channel:do(Ch, #'queue.declare'{durable = true}),
                receive #'queue.declare_ok'{queue = Q0} ->
                        rabbit_channel:do(Ch, #'queue.bind'{
                                            queue = Q0,
                                            exchange = <<"amq.direct">>,
                                            routing_key = "magic" }),
                        receive #'queue.bind_ok'{} -> Q0
                        after ?TIMEOUT -> throw(failed_to_bind_queue)
                        end
                after ?TIMEOUT -> throw(failed_to_declare_queue)
                end
        end,
    %% Declare and bind two queues
    QName1 = DeclareBindDurableQueue(),
    QName2 = DeclareBindDurableQueue(),
    %% Get the first one's pid (we'll crash it later)
    {ok, Q1} = rabbit_amqqueue:lookup(rabbit_misc:r(<<"/">>, queue, QName1)),
    QPid1 = Q1#amqqueue.pid,
    %% Enable confirms
    rabbit_channel:do(Ch, #'confirm.select'{}),
    receive
        #'confirm.select_ok'{} -> ok
    after ?TIMEOUT -> throw(failed_to_enable_confirms)
    end,
    %% Publish a message
    rabbit_channel:do(Ch, #'basic.publish'{exchange = <<"amq.direct">>,
                                           routing_key = "magic"
                                          },
                      rabbit_basic:build_content(
                        #'P_basic'{delivery_mode = 2}, <<"">>)),
    %% We must not kill the queue before the channel has processed the
    %% 'publish'.
    ok = rabbit_channel:flush(Ch),
    %% Crash the queue
    QPid1 ! boom,
    %% Wait for a nack
    receive
        #'basic.nack'{} -> ok;
        #'basic.ack'{}  -> throw(received_ack_instead_of_nack)
    after ?TIMEOUT-> throw(did_not_receive_nack)
    end,
    receive
        #'basic.ack'{} -> throw(received_ack_when_none_expected)
    after 1000 -> ok
    end,
    %% Cleanup
    rabbit_channel:do(Ch, #'queue.delete'{queue = QName2}),
    receive
        #'queue.delete_ok'{} -> ok
    after ?TIMEOUT -> throw(failed_to_cleanup_queue)
    end,
    unlink(Ch),
    ok = rabbit_channel:shutdown(Ch),

    passed.

test_with_state() ->
    fhc_state = gen_server2:with_state(file_handle_cache,
                                       fun (S) -> element(1, S) end),
    passed.

test_mcall() ->
    P1 = spawn(fun gs2_test_listener/0),
    register(foo, P1),
    global:register_name(gfoo, P1),

    P2 = spawn(fun() -> exit(bang) end),
    %% ensure P2 is dead (ignore the race setting up the monitor)
    await_exit(P2),

    P3 = spawn(fun gs2_test_crasher/0),

    %% since P2 crashes almost immediately and P3 after receiving its first
    %% message, we have to spawn a few more processes to handle the additional
    %% cases we're interested in here
    register(baz, spawn(fun gs2_test_crasher/0)),
    register(bog, spawn(fun gs2_test_crasher/0)),
    global:register_name(gbaz, spawn(fun gs2_test_crasher/0)),

    NoNode = rabbit_nodes:make("nonode"),

    Targets =
        %% pids
        [P1, P2, P3]
        ++
        %% registered names
        [foo, bar, baz]
        ++
        %% {Name, Node} pairs
        [{foo, node()}, {bar, node()}, {bog, node()}, {foo, NoNode}]
        ++
        %% {global, Name}
        [{global, gfoo}, {global, gbar}, {global, gbaz}],

    GoodResults = [{D, goodbye} || D <- [P1, foo,
                                         {foo, node()},
                                         {global, gfoo}]],

    BadResults  = [{P2,             noproc},   % died before use
                   {P3,             boom},     % died on first use
                   {bar,            noproc},   % never registered
                   {baz,            boom},     % died on first use
                   {{bar, node()},  noproc},   % never registered
                   {{bog, node()},  boom},     % died on first use
                   {{foo, NoNode},  nodedown}, % invalid node
                   {{global, gbar}, noproc},   % never registered globally
                   {{global, gbaz}, boom}],    % died on first use

    {Replies, Errors} = gen_server2:mcall([{T, hello} || T <- Targets]),
    true = lists:sort(Replies) == lists:sort(GoodResults),
    true = lists:sort(Errors)  == lists:sort(BadResults),

    %% cleanup (ignore the race setting up the monitor)
    P1 ! stop,
    await_exit(P1),
    passed.

await_exit(Pid) ->
    MRef = erlang:monitor(process, Pid),
    receive
        {'DOWN', MRef, _, _, _} -> ok
    end.

gs2_test_crasher() ->
    receive
        {'$gen_call', _From, hello} -> exit(boom)
    end.

gs2_test_listener() ->
    receive
        {'$gen_call', From, hello} ->
            gen_server2:reply(From, goodbye),
            gs2_test_listener();
        stop ->
            ok
    end.

test_statistics_event_receiver(Pid) ->
    receive
        Foo -> Pid ! Foo, test_statistics_event_receiver(Pid)
    end.

test_ch_statistics_receive_event(Ch, Matcher) ->
    rabbit_channel:flush(Ch),
    Ch ! emit_stats,
    test_ch_statistics_receive_event1(Ch, Matcher).

test_ch_statistics_receive_event1(Ch, Matcher) ->
    receive #event{type = channel_stats, props = Props} ->
            case Matcher(Props) of
                true -> Props;
                _    -> test_ch_statistics_receive_event1(Ch, Matcher)
            end
    after ?TIMEOUT -> throw(failed_to_receive_event)
    end.

test_ch_statistics() ->
    application:set_env(rabbit, collect_statistics, fine),

    %% ATM this just tests the queue / exchange stats in channels. That's
    %% by far the most complex code though.

    %% Set up a channel and queue
    {_Writer, Ch} = test_spawn(),
    rabbit_channel:do(Ch, #'queue.declare'{}),
    QName = receive #'queue.declare_ok'{queue = Q0} -> Q0
            after ?TIMEOUT -> throw(failed_to_receive_queue_declare_ok)
            end,
    QRes = rabbit_misc:r(<<"/">>, queue, QName),
    X = rabbit_misc:r(<<"/">>, exchange, <<"">>),

    rabbit_tests_event_receiver:start(self(), [node()], [channel_stats]),

    %% Check stats empty
    Event = test_ch_statistics_receive_event(Ch, fun (_) -> true end),
    [] = proplists:get_value(channel_queue_stats, Event),
    [] = proplists:get_value(channel_exchange_stats, Event),
    [] = proplists:get_value(channel_queue_exchange_stats, Event),

    %% Publish and get a message
    rabbit_channel:do(Ch, #'basic.publish'{exchange = <<"">>,
                                           routing_key = QName},
                      rabbit_basic:build_content(#'P_basic'{}, <<"">>)),
    rabbit_channel:do(Ch, #'basic.get'{queue = QName}),

    %% Check the stats reflect that
    Event2 = test_ch_statistics_receive_event(
               Ch,
               fun (E) ->
                       length(proplists:get_value(
                                channel_queue_exchange_stats, E)) > 0
               end),
    [{QRes, [{get,1}]}] = proplists:get_value(channel_queue_stats,    Event2),
    [{X,[{publish,1}]}] = proplists:get_value(channel_exchange_stats, Event2),
    [{{QRes,X},[{publish,1}]}] =
        proplists:get_value(channel_queue_exchange_stats, Event2),

    %% Check the stats remove stuff on queue deletion
    rabbit_channel:do(Ch, #'queue.delete'{queue = QName}),
    Event3 = test_ch_statistics_receive_event(
               Ch,
               fun (E) ->
                       length(proplists:get_value(
                                channel_queue_exchange_stats, E)) == 0
               end),

    [] = proplists:get_value(channel_queue_stats, Event3),
    [{X,[{publish,1}]}] = proplists:get_value(channel_exchange_stats, Event3),
    [] = proplists:get_value(channel_queue_exchange_stats, Event3),

    rabbit_channel:shutdown(Ch),
    rabbit_tests_event_receiver:stop(),
    passed.

test_queue_statistics_receive_event(Q, Matcher) ->
    %% Q ! emit_stats,
    test_queue_statistics_receive_event1(Q, Matcher).

test_queue_statistics_receive_event1(Q, Matcher) ->
    receive #event{type = queue_stats, props = Props} ->
            case Matcher(Props) of
                true -> Props;
                _    -> test_queue_statistics_receive_event1(Q, Matcher)
            end
    after ?TIMEOUT -> throw(failed_to_receive_event)
    end.

test_head_message_timestamp_statistic() ->
    %% Can't find a way to receive the ack here so can't test pending acks status

    application:set_env(rabbit, collect_statistics, fine),

    %% Set up a channel and queue
    {_Writer, Ch} = test_spawn(),
    rabbit_channel:do(Ch, #'queue.declare'{}),
    QName = receive #'queue.declare_ok'{queue = Q0} -> Q0
            after ?TIMEOUT -> throw(failed_to_receive_queue_declare_ok)
            end,
    QRes = rabbit_misc:r(<<"/">>, queue, QName),

    {ok, Q1} = rabbit_amqqueue:lookup(QRes),
    QPid = Q1#amqqueue.pid,

    %% Set up event receiver for queue
    rabbit_tests_event_receiver:start(self(), [node()], [queue_stats]),

    %% Check timestamp is empty when queue is empty
    Event1 = test_queue_statistics_receive_event(QPid, fun (E) -> proplists:get_value(name, E) == QRes end),
    '' = proplists:get_value(head_message_timestamp, Event1),

    %% Publish two messages and check timestamp is that of first message
    rabbit_channel:do(Ch, #'basic.publish'{exchange = <<"">>,
                                           routing_key = QName},
                      rabbit_basic:build_content(#'P_basic'{timestamp = 1}, <<"">>)),
    rabbit_channel:do(Ch, #'basic.publish'{exchange = <<"">>,
                                           routing_key = QName},
                      rabbit_basic:build_content(#'P_basic'{timestamp = 2}, <<"">>)),
    Event2 = test_queue_statistics_receive_event(QPid, fun (E) -> proplists:get_value(name, E) == QRes end),
    1 = proplists:get_value(head_message_timestamp, Event2),

    %% Get first message and check timestamp is that of second message
    rabbit_channel:do(Ch, #'basic.get'{queue = QName, no_ack = true}),
    Event3 = test_queue_statistics_receive_event(QPid, fun (E) -> proplists:get_value(name, E) == QRes end),
    2 = proplists:get_value(head_message_timestamp, Event3),

    %% Get second message and check timestamp is empty again
    rabbit_channel:do(Ch, #'basic.get'{queue = QName, no_ack = true}),
    Event4 = test_queue_statistics_receive_event(QPid, fun (E) -> proplists:get_value(name, E) == QRes end),
    '' = proplists:get_value(head_message_timestamp, Event4),

    %% Teardown
    rabbit_channel:do(Ch, #'queue.delete'{queue = QName}),
    rabbit_channel:shutdown(Ch),
    rabbit_tests_event_receiver:stop(),

    passed.

test_refresh_events(SecondaryNode) ->
    rabbit_tests_event_receiver:start(self(), [node(), SecondaryNode],
                                      [channel_created, queue_created]),

    {_Writer, Ch} = test_spawn(),
    expect_events(pid, Ch, channel_created),
    rabbit_channel:shutdown(Ch),

    {_Writer2, Ch2} = test_spawn(SecondaryNode),
    expect_events(pid, Ch2, channel_created),
    rabbit_channel:shutdown(Ch2),

    {new, #amqqueue{name = QName} = Q} =
        rabbit_amqqueue:declare(test_queue(), false, false, [], none),
    expect_events(name, QName, queue_created),
    rabbit_amqqueue:delete(Q, false, false),

    rabbit_tests_event_receiver:stop(),
    passed.

expect_events(Tag, Key, Type) ->
    expect_event(Tag, Key, Type),
    rabbit:force_event_refresh(make_ref()),
    expect_event(Tag, Key, Type).

expect_event(Tag, Key, Type) ->
    receive #event{type = Type, props = Props} ->
            case pget(Tag, Props) of
                Key -> ok;
                _   -> expect_event(Tag, Key, Type)
            end
    after ?TIMEOUT -> throw({failed_to_receive_event, Type})
    end.

test_delegates_async(SecondaryNode) ->
    Self = self(),
    Sender = fun (Pid) -> Pid ! {invoked, Self} end,

    Responder = make_responder(fun ({invoked, Pid}) -> Pid ! response end),

    ok = delegate:invoke_no_result(spawn(Responder), Sender),
    ok = delegate:invoke_no_result(spawn(SecondaryNode, Responder), Sender),
    await_response(2),

    LocalPids = spawn_responders(node(), Responder, 10),
    RemotePids = spawn_responders(SecondaryNode, Responder, 10),
    ok = delegate:invoke_no_result(LocalPids ++ RemotePids, Sender),
    await_response(20),

    passed.

make_responder(FMsg) -> make_responder(FMsg, timeout).
make_responder(FMsg, Throw) ->
    fun () ->
            receive Msg -> FMsg(Msg)
            after ?TIMEOUT -> throw(Throw)
            end
    end.

spawn_responders(Node, Responder, Count) ->
    [spawn(Node, Responder) || _ <- lists:seq(1, Count)].

await_response(0) ->
    ok;
await_response(Count) ->
    receive
        response -> ok,
                    await_response(Count - 1)
    after ?TIMEOUT -> throw(timeout)
    end.

must_exit(Fun) ->
    try
        Fun(),
        throw(exit_not_thrown)
    catch
        exit:_ -> ok
    end.

test_delegates_sync(SecondaryNode) ->
    Sender = fun (Pid) -> gen_server:call(Pid, invoked, infinity) end,
    BadSender = fun (_Pid) -> exit(exception) end,

    Responder = make_responder(fun ({'$gen_call', From, invoked}) ->
                                       gen_server:reply(From, response)
                               end),

    BadResponder = make_responder(fun ({'$gen_call', From, invoked}) ->
                                          gen_server:reply(From, response)
                                  end, bad_responder_died),

    response = delegate:invoke(spawn(Responder), Sender),
    response = delegate:invoke(spawn(SecondaryNode, Responder), Sender),

    must_exit(fun () -> delegate:invoke(spawn(BadResponder), BadSender) end),
    must_exit(fun () ->
                      delegate:invoke(spawn(SecondaryNode, BadResponder), BadSender) end),

    LocalGoodPids = spawn_responders(node(), Responder, 2),
    RemoteGoodPids = spawn_responders(SecondaryNode, Responder, 2),
    LocalBadPids = spawn_responders(node(), BadResponder, 2),
    RemoteBadPids = spawn_responders(SecondaryNode, BadResponder, 2),

    {GoodRes, []} = delegate:invoke(LocalGoodPids ++ RemoteGoodPids, Sender),
    true = lists:all(fun ({_, response}) -> true end, GoodRes),
    GoodResPids = [Pid || {Pid, _} <- GoodRes],

    Good = lists:usort(LocalGoodPids ++ RemoteGoodPids),
    Good = lists:usort(GoodResPids),

    {[], BadRes} = delegate:invoke(LocalBadPids ++ RemoteBadPids, BadSender),
    true = lists:all(fun ({_, {exit, exception, _}}) -> true end, BadRes),
    BadResPids = [Pid || {Pid, _} <- BadRes],

    Bad = lists:usort(LocalBadPids ++ RemoteBadPids),
    Bad = lists:usort(BadResPids),

    MagicalPids = [rabbit_misc:string_to_pid(Str) ||
                      Str <- ["<nonode@nohost.0.1.0>", "<nonode@nohost.0.2.0>"]],
    {[], BadNodes} = delegate:invoke(MagicalPids, Sender),
    true = lists:all(
             fun ({_, {exit, {nodedown, nonode@nohost}, _Stack}}) -> true end,
             BadNodes),
    BadNodesPids = [Pid || {Pid, _} <- BadNodes],

    Magical = lists:usort(MagicalPids),
    Magical = lists:usort(BadNodesPids),

    passed.

test_queue_cleanup(_SecondaryNode) ->
    {_Writer, Ch} = test_spawn(),
    rabbit_channel:do(Ch, #'queue.declare'{ queue = ?CLEANUP_QUEUE_NAME }),
    receive #'queue.declare_ok'{queue = ?CLEANUP_QUEUE_NAME} ->
            ok
    after ?TIMEOUT -> throw(failed_to_receive_queue_declare_ok)
    end,
    rabbit_channel:shutdown(Ch),
    rabbit:stop(),
    rabbit:start(),
    {_Writer2, Ch2} = test_spawn(),
    rabbit_channel:do(Ch2, #'queue.declare'{ passive = true,
                                             queue   = ?CLEANUP_QUEUE_NAME }),
    receive
        #'channel.close'{reply_code = ?NOT_FOUND} ->
            ok
    after ?TIMEOUT -> throw(failed_to_receive_channel_exit)
    end,
    rabbit_channel:shutdown(Ch2),
    passed.

test_declare_on_dead_queue(SecondaryNode) ->
    QueueName = rabbit_misc:r(<<"/">>, queue, ?CLEANUP_QUEUE_NAME),
    Self = self(),
    Pid = spawn(SecondaryNode,
                fun () ->
                        {new, #amqqueue{name = QueueName, pid = QPid}} =
                            rabbit_amqqueue:declare(QueueName, false, false, [],
                                                    none),
                        exit(QPid, kill),
                        Self ! {self(), killed, QPid}
                end),
    receive
        {Pid, killed, OldPid} ->
            Q = dead_queue_loop(QueueName, OldPid),
            {ok, 0} = rabbit_amqqueue:delete(Q, false, false),
            passed
    after ?TIMEOUT -> throw(failed_to_create_and_kill_queue)
    end.

dead_queue_loop(QueueName, OldPid) ->
    {existing, Q} = rabbit_amqqueue:declare(QueueName, false, false, [], none),
    case Q#amqqueue.pid of
        OldPid -> timer:sleep(25),
                  dead_queue_loop(QueueName, OldPid);
        _      -> true = rabbit_misc:is_process_alive(Q#amqqueue.pid),
                  Q
    end.

%%---------------------------------------------------------------------

control_action(Command, Args) ->
    control_action(Command, node(), Args, default_options()).

control_action(Command, Args, NewOpts) ->
    control_action(Command, node(), Args,
                   expand_options(default_options(), NewOpts)).

control_action(Command, Node, Args, Opts) ->
    case catch rabbit_control_main:action(
                 Command, Node, Args, Opts,
                 fun (Format, Args1) ->
                         io:format(Format ++ " ...~n", Args1)
                 end) of
        ok ->
            io:format("done.~n"),
            ok;
        Other ->
            io:format("failed.~n"),
            Other
    end.

control_action_opts(Raw) ->
    NodeStr = atom_to_list(node()),
    case rabbit_control_main:parse_arguments(Raw, NodeStr) of
        {ok, {Cmd, Opts, Args}} ->
            case control_action(Cmd, node(), Args, Opts) of
                ok -> ok;
                _  -> error
            end;
        _ ->
            error
    end.

info_action(Command, Args, CheckVHost) ->
    ok = control_action(Command, []),
    if CheckVHost -> ok = control_action(Command, [], ["-p", "/"]);
       true       -> ok
    end,
    ok = control_action(Command, lists:map(fun atom_to_list/1, Args)),
    {bad_argument, dummy} = control_action(Command, ["dummy"]),
    ok.

default_options() -> [{"-p", "/"}, {"-q", "false"}].

expand_options(As, Bs) ->
    lists:foldl(fun({K, _}=A, R) ->
                        case proplists:is_defined(K, R) of
                            true -> R;
                            false -> [A | R]
                        end
                end, Bs, As).

check_parse_arguments(ExpRes, Fun, As) ->
    SortRes =
        fun (no_command)          -> no_command;
            ({ok, {C, KVs, As1}}) -> {ok, {C, lists:sort(KVs), As1}}
        end,

    true = SortRes(ExpRes) =:= SortRes(Fun(As)).

empty_files(Files) ->
    [case file:read_file_info(File) of
         {ok, FInfo} -> FInfo#file_info.size == 0;
         Error       -> Error
     end || File <- Files].

non_empty_files(Files) ->
    [case EmptyFile of
         {error, Reason} -> {error, Reason};
         _               -> not(EmptyFile)
     end || EmptyFile <- empty_files(Files)].

test_logs_working(MainLogFile, SaslLogFile) ->
    ok = rabbit_log:error("foo bar"),
    ok = error_logger:error_report(crash_report, [foo, bar]),
    %% give the error loggers some time to catch up
    timer:sleep(100),
    [true, true] = non_empty_files([MainLogFile, SaslLogFile]),
    ok.

set_permissions(Path, Mode) ->
    case file:read_file_info(Path) of
        {ok, FInfo} -> file:write_file_info(
                         Path,
                         FInfo#file_info{mode=Mode});
        Error       -> Error
    end.

clean_logs(Files, Suffix) ->
    [begin
         ok = delete_file(File),
         ok = delete_file([File, Suffix])
     end || File <- Files],
    ok.

assert_ram_node() ->
    case rabbit_mnesia:node_type() of
        disc -> exit('not_ram_node');
        ram  -> ok
    end.

assert_disc_node() ->
    case rabbit_mnesia:node_type() of
        disc -> ok;
        ram  -> exit('not_disc_node')
    end.

delete_file(File) ->
    case file:delete(File) of
        ok              -> ok;
        {error, enoent} -> ok;
        Error           -> Error
    end.

make_files_non_writable(Files) ->
    [ok = file:write_file_info(File, #file_info{mode=0}) ||
        File <- Files],
    ok.

add_log_handlers(Handlers) ->
    [ok = error_logger:add_report_handler(Handler, Args) ||
        {Handler, Args} <- Handlers],
    ok.

delete_log_handlers(Handlers) ->
    [[] = error_logger:delete_report_handler(Handler) ||
        Handler <- Handlers],
    ok.

test_supervisor_delayed_restart() ->
    test_sup:test_supervisor_delayed_restart().

test_file_handle_cache() ->
    %% test copying when there is just one spare handle
    Limit = file_handle_cache:get_limit(),
    ok = file_handle_cache:set_limit(5), %% 1 or 2 sockets, 2 msg_stores
    TmpDir = filename:join(rabbit_mnesia:dir(), "tmp"),
    ok = filelib:ensure_dir(filename:join(TmpDir, "nothing")),
    [Src1, Dst1, Src2, Dst2] = Files =
        [filename:join(TmpDir, Str) || Str <- ["file1", "file2", "file3", "file4"]],
    Content = <<"foo">>,
    CopyFun = fun (Src, Dst) ->
                      {ok, Hdl} = prim_file:open(Src, [binary, write]),
                      ok = prim_file:write(Hdl, Content),
                      ok = prim_file:sync(Hdl),
                      prim_file:close(Hdl),

                      {ok, SrcHdl} = file_handle_cache:open(Src, [read], []),
                      {ok, DstHdl} = file_handle_cache:open(Dst, [write], []),
                      Size = size(Content),
                      {ok, Size} = file_handle_cache:copy(SrcHdl, DstHdl, Size),
                      ok = file_handle_cache:delete(SrcHdl),
                      ok = file_handle_cache:delete(DstHdl)
              end,
    Pid = spawn(fun () -> {ok, Hdl} = file_handle_cache:open(
                                        filename:join(TmpDir, "file5"),
                                        [write], []),
                          receive {next, Pid1} -> Pid1 ! {next, self()} end,
                          file_handle_cache:delete(Hdl),
                          %% This will block and never return, so we
                          %% exercise the fhc tidying up the pending
                          %% queue on the death of a process.
                          ok = CopyFun(Src1, Dst1)
                end),
    ok = CopyFun(Src1, Dst1),
    ok = file_handle_cache:set_limit(2),
    Pid ! {next, self()},
    receive {next, Pid} -> ok end,
    timer:sleep(100),
    Pid1 = spawn(fun () -> CopyFun(Src2, Dst2) end),
    timer:sleep(100),
    erlang:monitor(process, Pid),
    erlang:monitor(process, Pid1),
    exit(Pid, kill),
    exit(Pid1, kill),
    receive {'DOWN', _MRef, process, Pid, _Reason} -> ok end,
    receive {'DOWN', _MRef1, process, Pid1, _Reason1} -> ok end,
    [file:delete(File) || File <- Files],
    ok = file_handle_cache:set_limit(Limit),
    passed.

test_backing_queue() ->
    case application:get_env(rabbit, backing_queue_module) of
        {ok, rabbit_variable_queue} ->
            {ok, FileSizeLimit} =
                application:get_env(rabbit, msg_store_file_size_limit),
            application:set_env(rabbit, msg_store_file_size_limit, 512),
            {ok, MaxJournal} =
                application:get_env(rabbit, queue_index_max_journal_entries),
            application:set_env(rabbit, queue_index_max_journal_entries, 128),
            passed = test_msg_store(),
            application:set_env(rabbit, msg_store_file_size_limit,
                                FileSizeLimit),
            [begin
                 application:set_env(
                   rabbit, queue_index_embed_msgs_below, Bytes),
                 passed = test_queue_index(),
                 passed = test_queue_index_props(),
                 passed = test_variable_queue(),
                 passed = test_variable_queue_delete_msg_store_files_callback(),
                 passed = test_queue_recover()
             end || Bytes <- [0, 1024]],
            application:set_env(rabbit, queue_index_max_journal_entries,
                                MaxJournal),
            %% We will have restarted the message store, and thus changed
            %% the order of the children of rabbit_sup. This will cause
            %% problems if there are subsequent failures - see bug 24262.
            ok = restart_app(),
            passed;
        _ ->
            passed
    end.

restart_msg_store_empty() ->
    ok = rabbit_variable_queue:stop_msg_store(),
    ok = rabbit_variable_queue:start_msg_store(
           undefined, {fun (ok) -> finished end, ok}).

msg_id_bin(X) ->
    erlang:md5(term_to_binary(X)).

msg_store_client_init(MsgStore, Ref) ->
    rabbit_msg_store:client_init(MsgStore, Ref, undefined, undefined).

on_disk_capture() ->
    receive
        {await, MsgIds, Pid} -> on_disk_capture([], MsgIds, Pid);
        stop                 -> done
    end.

on_disk_capture([_|_], _Awaiting, Pid) ->
    Pid ! {self(), surplus};
on_disk_capture(OnDisk, Awaiting, Pid) ->
    receive
        {on_disk, MsgIdsS} ->
            MsgIds = gb_sets:to_list(MsgIdsS),
            on_disk_capture(OnDisk ++ (MsgIds -- Awaiting), Awaiting -- MsgIds,
                            Pid);
        stop ->
            done
    after (case Awaiting of [] -> 200; _ -> ?TIMEOUT end) ->
            case Awaiting of
                [] -> Pid ! {self(), arrived}, on_disk_capture();
                _  -> Pid ! {self(), timeout}
            end
    end.

on_disk_await(Pid, MsgIds) when is_list(MsgIds) ->
    Pid ! {await, MsgIds, self()},
    receive
        {Pid, arrived} -> ok;
        {Pid, Error}   -> Error
    end.

on_disk_stop(Pid) ->
    MRef = erlang:monitor(process, Pid),
    Pid ! stop,
    receive {'DOWN', MRef, process, Pid, _Reason} ->
            ok
    end.

msg_store_client_init_capture(MsgStore, Ref) ->
    Pid = spawn(fun on_disk_capture/0),
    {Pid, rabbit_msg_store:client_init(
            MsgStore, Ref, fun (MsgIds, _ActionTaken) ->
                                   Pid ! {on_disk, MsgIds}
                           end, undefined)}.

msg_store_contains(Atom, MsgIds, MSCState) ->
    Atom = lists:foldl(
             fun (MsgId, Atom1) when Atom1 =:= Atom ->
                     rabbit_msg_store:contains(MsgId, MSCState) end,
             Atom, MsgIds).

msg_store_read(MsgIds, MSCState) ->
    lists:foldl(fun (MsgId, MSCStateM) ->
                        {{ok, MsgId}, MSCStateN} = rabbit_msg_store:read(
                                                     MsgId, MSCStateM),
                        MSCStateN
                end, MSCState, MsgIds).

msg_store_write(MsgIds, MSCState) ->
    ok = lists:foldl(fun (MsgId, ok) ->
                             rabbit_msg_store:write(MsgId, MsgId, MSCState)
                     end, ok, MsgIds).

msg_store_write_flow(MsgIds, MSCState) ->
    ok = lists:foldl(fun (MsgId, ok) ->
                             rabbit_msg_store:write_flow(MsgId, MsgId, MSCState)
                     end, ok, MsgIds).

msg_store_remove(MsgIds, MSCState) ->
    rabbit_msg_store:remove(MsgIds, MSCState).

msg_store_remove(MsgStore, Ref, MsgIds) ->
    with_msg_store_client(MsgStore, Ref,
                          fun (MSCStateM) ->
                                  ok = msg_store_remove(MsgIds, MSCStateM),
                                  MSCStateM
                          end).

with_msg_store_client(MsgStore, Ref, Fun) ->
    rabbit_msg_store:client_terminate(
      Fun(msg_store_client_init(MsgStore, Ref))).

foreach_with_msg_store_client(MsgStore, Ref, Fun, L) ->
    rabbit_msg_store:client_terminate(
      lists:foldl(fun (MsgId, MSCState) -> Fun(MsgId, MSCState) end,
                  msg_store_client_init(MsgStore, Ref), L)).

test_msg_store() ->
    restart_msg_store_empty(),
    MsgIds = [msg_id_bin(M) || M <- lists:seq(1,100)],
    {MsgIds1stHalf, MsgIds2ndHalf} = lists:split(length(MsgIds) div 2, MsgIds),
    Ref = rabbit_guid:gen(),
    {Cap, MSCState} = msg_store_client_init_capture(
                        ?PERSISTENT_MSG_STORE, Ref),
    Ref2 = rabbit_guid:gen(),
    {Cap2, MSC2State} = msg_store_client_init_capture(
                          ?PERSISTENT_MSG_STORE, Ref2),
    %% check we don't contain any of the msgs we're about to publish
    false = msg_store_contains(false, MsgIds, MSCState),
    %% test confirm logic
    passed = test_msg_store_confirms([hd(MsgIds)], Cap, MSCState),
    %% check we don't contain any of the msgs we're about to publish
    false = msg_store_contains(false, MsgIds, MSCState),
    %% publish the first half
    ok = msg_store_write(MsgIds1stHalf, MSCState),
    %% sync on the first half
    ok = on_disk_await(Cap, MsgIds1stHalf),
    %% publish the second half
    ok = msg_store_write(MsgIds2ndHalf, MSCState),
    %% check they're all in there
    true = msg_store_contains(true, MsgIds, MSCState),
    %% publish the latter half twice so we hit the caching and ref
    %% count code. We need to do this through a 2nd client since a
    %% single client is not supposed to write the same message more
    %% than once without first removing it.
    ok = msg_store_write(MsgIds2ndHalf, MSC2State),
    %% check they're still all in there
    true = msg_store_contains(true, MsgIds, MSCState),
    %% sync on the 2nd half
    ok = on_disk_await(Cap2, MsgIds2ndHalf),
    %% cleanup
    ok = on_disk_stop(Cap2),
    ok = rabbit_msg_store:client_delete_and_terminate(MSC2State),
    ok = on_disk_stop(Cap),
    %% read them all
    MSCState1 = msg_store_read(MsgIds, MSCState),
    %% read them all again - this will hit the cache, not disk
    MSCState2 = msg_store_read(MsgIds, MSCState1),
    %% remove them all
    ok = msg_store_remove(MsgIds, MSCState2),
    %% check first half doesn't exist
    false = msg_store_contains(false, MsgIds1stHalf, MSCState2),
    %% check second half does exist
    true = msg_store_contains(true, MsgIds2ndHalf, MSCState2),
    %% read the second half again
    MSCState3 = msg_store_read(MsgIds2ndHalf, MSCState2),
    %% read the second half again, just for fun (aka code coverage)
    MSCState4 = msg_store_read(MsgIds2ndHalf, MSCState3),
    ok = rabbit_msg_store:client_terminate(MSCState4),
    %% stop and restart, preserving every other msg in 2nd half
    ok = rabbit_variable_queue:stop_msg_store(),
    ok = rabbit_variable_queue:start_msg_store(
           [], {fun ([]) -> finished;
                    ([MsgId|MsgIdsTail])
                      when length(MsgIdsTail) rem 2 == 0 ->
                        {MsgId, 1, MsgIdsTail};
                    ([MsgId|MsgIdsTail]) ->
                        {MsgId, 0, MsgIdsTail}
                end, MsgIds2ndHalf}),
    MSCState5 = msg_store_client_init(?PERSISTENT_MSG_STORE, Ref),
    %% check we have the right msgs left
    lists:foldl(
      fun (MsgId, Bool) ->
              not(Bool = rabbit_msg_store:contains(MsgId, MSCState5))
      end, false, MsgIds2ndHalf),
    ok = rabbit_msg_store:client_terminate(MSCState5),
    %% restart empty
    restart_msg_store_empty(),
    MSCState6 = msg_store_client_init(?PERSISTENT_MSG_STORE, Ref),
    %% check we don't contain any of the msgs
    false = msg_store_contains(false, MsgIds, MSCState6),
    %% publish the first half again
    ok = msg_store_write(MsgIds1stHalf, MSCState6),
    %% this should force some sort of sync internally otherwise misread
    ok = rabbit_msg_store:client_terminate(
           msg_store_read(MsgIds1stHalf, MSCState6)),
    MSCState7 = msg_store_client_init(?PERSISTENT_MSG_STORE, Ref),
    ok = msg_store_remove(MsgIds1stHalf, MSCState7),
    ok = rabbit_msg_store:client_terminate(MSCState7),
    %% restart empty
    restart_msg_store_empty(), %% now safe to reuse msg_ids
    %% push a lot of msgs in... at least 100 files worth
    {ok, FileSize} = application:get_env(rabbit, msg_store_file_size_limit),
    PayloadSizeBits = 65536,
    BigCount = trunc(100 * FileSize / (PayloadSizeBits div 8)),
    MsgIdsBig = [msg_id_bin(X) || X <- lists:seq(1, BigCount)],
    Payload = << 0:PayloadSizeBits >>,
    ok = with_msg_store_client(
           ?PERSISTENT_MSG_STORE, Ref,
           fun (MSCStateM) ->
                   [ok = rabbit_msg_store:write(MsgId, Payload, MSCStateM) ||
                       MsgId <- MsgIdsBig],
                   MSCStateM
           end),
    %% now read them to ensure we hit the fast client-side reading
    ok = foreach_with_msg_store_client(
           ?PERSISTENT_MSG_STORE, Ref,
           fun (MsgId, MSCStateM) ->
                   {{ok, Payload}, MSCStateN} = rabbit_msg_store:read(
                                                  MsgId, MSCStateM),
                   MSCStateN
           end, MsgIdsBig),
    %% .., then 3s by 1...
    ok = msg_store_remove(?PERSISTENT_MSG_STORE, Ref,
                          [msg_id_bin(X) || X <- lists:seq(BigCount, 1, -3)]),
    %% .., then remove 3s by 2, from the young end first. This hits
    %% GC (under 50% good data left, but no empty files. Must GC).
    ok = msg_store_remove(?PERSISTENT_MSG_STORE, Ref,
                          [msg_id_bin(X) || X <- lists:seq(BigCount-1, 1, -3)]),
    %% .., then remove 3s by 3, from the young end first. This hits
    %% GC...
    ok = msg_store_remove(?PERSISTENT_MSG_STORE, Ref,
                          [msg_id_bin(X) || X <- lists:seq(BigCount-2, 1, -3)]),
    %% ensure empty
    ok = with_msg_store_client(
           ?PERSISTENT_MSG_STORE, Ref,
           fun (MSCStateM) ->
                   false = msg_store_contains(false, MsgIdsBig, MSCStateM),
                   MSCStateM
           end),
    %%
    passed = test_msg_store_client_delete_and_terminate(),
    %% restart empty
    restart_msg_store_empty(),
    passed.

test_msg_store_confirms(MsgIds, Cap, MSCState) ->
    %% write -> confirmed
    ok = msg_store_write(MsgIds, MSCState),
    ok = on_disk_await(Cap, MsgIds),
    %% remove -> _
    ok = msg_store_remove(MsgIds, MSCState),
    ok = on_disk_await(Cap, []),
    %% write, remove -> confirmed
    ok = msg_store_write(MsgIds, MSCState),
    ok = msg_store_remove(MsgIds, MSCState),
    ok = on_disk_await(Cap, MsgIds),
    %% write, remove, write -> confirmed, confirmed
    ok = msg_store_write(MsgIds, MSCState),
    ok = msg_store_remove(MsgIds, MSCState),
    ok = msg_store_write(MsgIds, MSCState),
    ok = on_disk_await(Cap, MsgIds ++ MsgIds),
    %% remove, write -> confirmed
    ok = msg_store_remove(MsgIds, MSCState),
    ok = msg_store_write(MsgIds, MSCState),
    ok = on_disk_await(Cap, MsgIds),
    %% remove, write, remove -> confirmed
    ok = msg_store_remove(MsgIds, MSCState),
    ok = msg_store_write(MsgIds, MSCState),
    ok = msg_store_remove(MsgIds, MSCState),
    ok = on_disk_await(Cap, MsgIds),
    %% confirmation on timer-based sync
    passed = test_msg_store_confirm_timer(),
    passed.

test_msg_store_confirm_timer() ->
    Ref = rabbit_guid:gen(),
    MsgId  = msg_id_bin(1),
    Self = self(),
    MSCState = rabbit_msg_store:client_init(
                 ?PERSISTENT_MSG_STORE, Ref,
                 fun (MsgIds, _ActionTaken) ->
                         case gb_sets:is_member(MsgId, MsgIds) of
                             true  -> Self ! on_disk;
                             false -> ok
                         end
                 end, undefined),
    ok = msg_store_write([MsgId], MSCState),
    ok = msg_store_keep_busy_until_confirm([msg_id_bin(2)], MSCState, false),
    ok = msg_store_remove([MsgId], MSCState),
    ok = rabbit_msg_store:client_delete_and_terminate(MSCState),
    passed.

msg_store_keep_busy_until_confirm(MsgIds, MSCState, Blocked) ->
    After = case Blocked of
                false -> 0;
                true  -> ?MAX_WAIT
            end,
    Recurse = fun () -> msg_store_keep_busy_until_confirm(
                          MsgIds, MSCState, credit_flow:blocked()) end,
    receive
        on_disk            -> ok;
        {bump_credit, Msg} -> credit_flow:handle_bump_msg(Msg),
                              Recurse()
    after After ->
            ok = msg_store_write_flow(MsgIds, MSCState),
            ok = msg_store_remove(MsgIds, MSCState),
            Recurse()
    end.

test_msg_store_client_delete_and_terminate() ->
    restart_msg_store_empty(),
    MsgIds = [msg_id_bin(M) || M <- lists:seq(1, 10)],
    Ref = rabbit_guid:gen(),
    MSCState = msg_store_client_init(?PERSISTENT_MSG_STORE, Ref),
    ok = msg_store_write(MsgIds, MSCState),
    %% test the 'dying client' fast path for writes
    ok = rabbit_msg_store:client_delete_and_terminate(MSCState),
    passed.

queue_name(Name) ->
    rabbit_misc:r(<<"/">>, queue, Name).

test_queue() ->
    queue_name(<<"test">>).

init_test_queue() ->
    TestQueue = test_queue(),
    PRef = rabbit_guid:gen(),
    PersistentClient = msg_store_client_init(?PERSISTENT_MSG_STORE, PRef),
    Res = rabbit_queue_index:recover(
            TestQueue, [], false,
            fun (MsgId) ->
                    rabbit_msg_store:contains(MsgId, PersistentClient)
            end,
            fun nop/1, fun nop/1),
    ok = rabbit_msg_store:client_delete_and_terminate(PersistentClient),
    Res.

restart_test_queue(Qi) ->
    _ = rabbit_queue_index:terminate([], Qi),
    ok = rabbit_variable_queue:stop(),
    {ok, _} = rabbit_variable_queue:start([test_queue()]),
    init_test_queue().

empty_test_queue() ->
    ok = rabbit_variable_queue:stop(),
    {ok, _} = rabbit_variable_queue:start([]),
    {0, 0, Qi} = init_test_queue(),
    _ = rabbit_queue_index:delete_and_terminate(Qi),
    ok.

with_empty_test_queue(Fun) ->
    ok = empty_test_queue(),
    {0, 0, Qi} = init_test_queue(),
    rabbit_queue_index:delete_and_terminate(Fun(Qi)).

restart_app() ->
    rabbit:stop(),
    rabbit:start().

queue_index_publish(SeqIds, Persistent, Qi) ->
    Ref = rabbit_guid:gen(),
    MsgStore = case Persistent of
                   true  -> ?PERSISTENT_MSG_STORE;
                   false -> ?TRANSIENT_MSG_STORE
               end,
    MSCState = msg_store_client_init(MsgStore, Ref),
    {A, B = [{_SeqId, LastMsgIdWritten} | _]} =
        lists:foldl(
          fun (SeqId, {QiN, SeqIdsMsgIdsAcc}) ->
                  MsgId = rabbit_guid:gen(),
                  QiM = rabbit_queue_index:publish(
                          MsgId, SeqId, #message_properties{size = 10},
                          Persistent, infinity, QiN),
                  ok = rabbit_msg_store:write(MsgId, MsgId, MSCState),
                  {QiM, [{SeqId, MsgId} | SeqIdsMsgIdsAcc]}
          end, {Qi, []}, SeqIds),
    %% do this just to force all of the publishes through to the msg_store:
    true = rabbit_msg_store:contains(LastMsgIdWritten, MSCState),
    ok = rabbit_msg_store:client_delete_and_terminate(MSCState),
    {A, B}.

verify_read_with_published(_Delivered, _Persistent, [], _) ->
    ok;
verify_read_with_published(Delivered, Persistent,
                           [{MsgId, SeqId, _Props, Persistent, Delivered}|Read],
                           [{SeqId, MsgId}|Published]) ->
    verify_read_with_published(Delivered, Persistent, Read, Published);
verify_read_with_published(_Delivered, _Persistent, _Read, _Published) ->
    ko.

test_queue_index_props() ->
    with_empty_test_queue(
      fun(Qi0) ->
              MsgId = rabbit_guid:gen(),
              Props = #message_properties{expiry=12345, size = 10},
              Qi1 = rabbit_queue_index:publish(
                      MsgId, 1, Props, true, infinity, Qi0),
              {[{MsgId, 1, Props, _, _}], Qi2} =
                  rabbit_queue_index:read(1, 2, Qi1),
              Qi2
      end),

    ok = rabbit_variable_queue:stop(),
    {ok, _} = rabbit_variable_queue:start([]),

    passed.

test_queue_index() ->
    SegmentSize = rabbit_queue_index:next_segment_boundary(0),
    TwoSegs = SegmentSize + SegmentSize,
    MostOfASegment = trunc(SegmentSize*0.75),
    SeqIdsA = lists:seq(0, MostOfASegment-1),
    SeqIdsB = lists:seq(MostOfASegment, 2*MostOfASegment),
    SeqIdsC = lists:seq(0, trunc(SegmentSize/2)),
    SeqIdsD = lists:seq(0, SegmentSize*4),

    with_empty_test_queue(
      fun (Qi0) ->
              {0, 0, Qi1} = rabbit_queue_index:bounds(Qi0),
              {Qi2, SeqIdsMsgIdsA} = queue_index_publish(SeqIdsA, false, Qi1),
              {0, SegmentSize, Qi3} = rabbit_queue_index:bounds(Qi2),
              {ReadA, Qi4} = rabbit_queue_index:read(0, SegmentSize, Qi3),
              ok = verify_read_with_published(false, false, ReadA,
                                              lists:reverse(SeqIdsMsgIdsA)),
              %% should get length back as 0, as all the msgs were transient
              {0, 0, Qi6} = restart_test_queue(Qi4),
              {0, 0, Qi7} = rabbit_queue_index:bounds(Qi6),
              {Qi8, SeqIdsMsgIdsB} = queue_index_publish(SeqIdsB, true, Qi7),
              {0, TwoSegs, Qi9} = rabbit_queue_index:bounds(Qi8),
              {ReadB, Qi10} = rabbit_queue_index:read(0, SegmentSize, Qi9),
              ok = verify_read_with_published(false, true, ReadB,
                                              lists:reverse(SeqIdsMsgIdsB)),
              %% should get length back as MostOfASegment
              LenB = length(SeqIdsB),
              BytesB = LenB * 10,
              {LenB, BytesB, Qi12} = restart_test_queue(Qi10),
              {0, TwoSegs, Qi13} = rabbit_queue_index:bounds(Qi12),
              Qi14 = rabbit_queue_index:deliver(SeqIdsB, Qi13),
              {ReadC, Qi15} = rabbit_queue_index:read(0, SegmentSize, Qi14),
              ok = verify_read_with_published(true, true, ReadC,
                                              lists:reverse(SeqIdsMsgIdsB)),
              Qi16 = rabbit_queue_index:ack(SeqIdsB, Qi15),
              Qi17 = rabbit_queue_index:flush(Qi16),
              %% Everything will have gone now because #pubs == #acks
              {0, 0, Qi18} = rabbit_queue_index:bounds(Qi17),
              %% should get length back as 0 because all persistent
              %% msgs have been acked
              {0, 0, Qi19} = restart_test_queue(Qi18),
              Qi19
      end),

    %% These next bits are just to hit the auto deletion of segment files.
    %% First, partials:
    %% a) partial pub+del+ack, then move to new segment
    with_empty_test_queue(
      fun (Qi0) ->
              {Qi1, _SeqIdsMsgIdsC} = queue_index_publish(SeqIdsC,
                                                         false, Qi0),
              Qi2 = rabbit_queue_index:deliver(SeqIdsC, Qi1),
              Qi3 = rabbit_queue_index:ack(SeqIdsC, Qi2),
              Qi4 = rabbit_queue_index:flush(Qi3),
              {Qi5, _SeqIdsMsgIdsC1} = queue_index_publish([SegmentSize],
                                                          false, Qi4),
              Qi5
      end),

    %% b) partial pub+del, then move to new segment, then ack all in old segment
    with_empty_test_queue(
      fun (Qi0) ->
              {Qi1, _SeqIdsMsgIdsC2} = queue_index_publish(SeqIdsC,
                                                          false, Qi0),
              Qi2 = rabbit_queue_index:deliver(SeqIdsC, Qi1),
              {Qi3, _SeqIdsMsgIdsC3} = queue_index_publish([SegmentSize],
                                                          false, Qi2),
              Qi4 = rabbit_queue_index:ack(SeqIdsC, Qi3),
              rabbit_queue_index:flush(Qi4)
      end),

    %% c) just fill up several segments of all pubs, then +dels, then +acks
    with_empty_test_queue(
      fun (Qi0) ->
              {Qi1, _SeqIdsMsgIdsD} = queue_index_publish(SeqIdsD,
                                                         false, Qi0),
              Qi2 = rabbit_queue_index:deliver(SeqIdsD, Qi1),
              Qi3 = rabbit_queue_index:ack(SeqIdsD, Qi2),
              rabbit_queue_index:flush(Qi3)
      end),

    %% d) get messages in all states to a segment, then flush, then do
    %% the same again, don't flush and read. This will hit all
    %% possibilities in combining the segment with the journal.
    with_empty_test_queue(
      fun (Qi0) ->
              {Qi1, [Seven,Five,Four|_]} = queue_index_publish([0,1,2,4,5,7],
                                                               false, Qi0),
              Qi2 = rabbit_queue_index:deliver([0,1,4], Qi1),
              Qi3 = rabbit_queue_index:ack([0], Qi2),
              Qi4 = rabbit_queue_index:flush(Qi3),
              {Qi5, [Eight,Six|_]} = queue_index_publish([3,6,8], false, Qi4),
              Qi6 = rabbit_queue_index:deliver([2,3,5,6], Qi5),
              Qi7 = rabbit_queue_index:ack([1,2,3], Qi6),
              {[], Qi8} = rabbit_queue_index:read(0, 4, Qi7),
              {ReadD, Qi9} = rabbit_queue_index:read(4, 7, Qi8),
              ok = verify_read_with_published(true, false, ReadD,
                                              [Four, Five, Six]),
              {ReadE, Qi10} = rabbit_queue_index:read(7, 9, Qi9),
              ok = verify_read_with_published(false, false, ReadE,
                                              [Seven, Eight]),
              Qi10
      end),

    %% e) as for (d), but use terminate instead of read, which will
    %% exercise journal_minus_segment, not segment_plus_journal.
    with_empty_test_queue(
      fun (Qi0) ->
              {Qi1, _SeqIdsMsgIdsE} = queue_index_publish([0,1,2,4,5,7],
                                                         true, Qi0),
              Qi2 = rabbit_queue_index:deliver([0,1,4], Qi1),
              Qi3 = rabbit_queue_index:ack([0], Qi2),
              {5, 50, Qi4} = restart_test_queue(Qi3),
              {Qi5, _SeqIdsMsgIdsF} = queue_index_publish([3,6,8], true, Qi4),
              Qi6 = rabbit_queue_index:deliver([2,3,5,6], Qi5),
              Qi7 = rabbit_queue_index:ack([1,2,3], Qi6),
              {5, 50, Qi8} = restart_test_queue(Qi7),
              Qi8
      end),

    ok = rabbit_variable_queue:stop(),
    {ok, _} = rabbit_variable_queue:start([]),

    passed.

variable_queue_init(Q, Recover) ->
    rabbit_variable_queue:init(
      Q, case Recover of
             true  -> non_clean_shutdown;
             false -> new
         end, fun nop/2, fun nop/2, fun nop/1, fun nop/1).

variable_queue_publish(IsPersistent, Count, VQ) ->
    variable_queue_publish(IsPersistent, Count, fun (_N, P) -> P end, VQ).

variable_queue_publish(IsPersistent, Count, PropFun, VQ) ->
    variable_queue_publish(IsPersistent, 1, Count, PropFun,
                           fun (_N) -> <<>> end, VQ).

variable_queue_publish(IsPersistent, Start, Count, PropFun, PayloadFun, VQ) ->
    variable_queue_wait_for_shuffling_end(
      lists:foldl(
        fun (N, VQN) ->
                rabbit_variable_queue:publish(
                  rabbit_basic:message(
                    rabbit_misc:r(<<>>, exchange, <<>>),
                    <<>>, #'P_basic'{delivery_mode = case IsPersistent of
                                                         true  -> 2;
                                                         false -> 1
                                                     end},
                    PayloadFun(N)),
                  PropFun(N, #message_properties{size = 10}),
                  false, self(), noflow, VQN)
        end, VQ, lists:seq(Start, Start + Count - 1))).

variable_queue_fetch(Count, IsPersistent, IsDelivered, Len, VQ) ->
    lists:foldl(fun (N, {VQN, AckTagsAcc}) ->
                        Rem = Len - N,
                        {{#basic_message { is_persistent = IsPersistent },
                          IsDelivered, AckTagN}, VQM} =
                            rabbit_variable_queue:fetch(true, VQN),
                        Rem = rabbit_variable_queue:len(VQM),
                        {VQM, [AckTagN | AckTagsAcc]}
                end, {VQ, []}, lists:seq(1, Count)).

variable_queue_set_ram_duration_target(Duration, VQ) ->
    variable_queue_wait_for_shuffling_end(
      rabbit_variable_queue:set_ram_duration_target(Duration, VQ)).

assert_prop(List, Prop, Value) ->
    case proplists:get_value(Prop, List)of
        Value -> ok;
        _     -> {exit, Prop, exp, Value, List}
    end.

assert_props(List, PropVals) ->
    [assert_prop(List, Prop, Value) || {Prop, Value} <- PropVals].

test_amqqueue(Durable) ->
    (rabbit_amqqueue:pseudo_queue(test_queue(), self()))
        #amqqueue { durable = Durable }.

with_fresh_variable_queue(Fun) ->
    Ref = make_ref(),
    Me = self(),
    %% Run in a separate process since rabbit_msg_store will send
    %% bump_credit messages and we want to ignore them
    spawn_link(fun() ->
                       ok = empty_test_queue(),
                       VQ = variable_queue_init(test_amqqueue(true), false),
                       S0 = variable_queue_status(VQ),
                       assert_props(S0, [{q1, 0}, {q2, 0},
                                         {delta,
                                          {delta, undefined, 0, undefined}},
                                         {q3, 0}, {q4, 0},
                                         {len, 0}]),
                       try
                           _ = rabbit_variable_queue:delete_and_terminate(
                                 shutdown, Fun(VQ)),
                           Me ! Ref
                       catch
                           Type:Error ->
                               Me ! {Ref, Type, Error, erlang:get_stacktrace()}
                       end
               end),
    receive
        Ref                    -> ok;
        {Ref, Type, Error, ST} -> exit({Type, Error, ST})
    end,
    passed.

publish_and_confirm(Q, Payload, Count) ->
    Seqs = lists:seq(1, Count),
    [begin
         Msg = rabbit_basic:message(rabbit_misc:r(<<>>, exchange, <<>>),
                                    <<>>, #'P_basic'{delivery_mode = 2},
                                    Payload),
         Delivery = #delivery{mandatory = false, sender = self(),
                              confirm = true, message = Msg, msg_seq_no = Seq,
                              flow = noflow},
          _QPids = rabbit_amqqueue:deliver([Q], Delivery)
     end || Seq <- Seqs],
    wait_for_confirms(gb_sets:from_list(Seqs)).

wait_for_confirms(Unconfirmed) ->
    case gb_sets:is_empty(Unconfirmed) of
        true  -> ok;
        false -> receive {'$gen_cast', {confirm, Confirmed, _}} ->
                         wait_for_confirms(
                           rabbit_misc:gb_sets_difference(
                             Unconfirmed, gb_sets:from_list(Confirmed)))
                 after ?TIMEOUT -> exit(timeout_waiting_for_confirm)
                 end
    end.

test_variable_queue() ->
    [passed = with_fresh_variable_queue(F) ||
        F <- [fun test_variable_queue_dynamic_duration_change/1,
              fun test_variable_queue_partial_segments_delta_thing/1,
              fun test_variable_queue_all_the_bits_not_covered_elsewhere1/1,
              fun test_variable_queue_all_the_bits_not_covered_elsewhere2/1,
              fun test_drop/1,
              fun test_variable_queue_fold_msg_on_disk/1,
              fun test_dropfetchwhile/1,
              fun test_dropwhile_varying_ram_duration/1,
              fun test_fetchwhile_varying_ram_duration/1,
              fun test_variable_queue_ack_limiting/1,
              fun test_variable_queue_purge/1,
              fun test_variable_queue_requeue/1,
              fun test_variable_queue_requeue_ram_beta/1,
              fun test_variable_queue_fold/1]],
    passed.

test_variable_queue_fold(VQ0) ->
    {PendingMsgs, RequeuedMsgs, FreshMsgs, VQ1} =
        variable_queue_with_holes(VQ0),
    Count = rabbit_variable_queue:depth(VQ1),
    Msgs = lists:sort(PendingMsgs ++ RequeuedMsgs ++ FreshMsgs),
    lists:foldl(fun (Cut, VQ2) ->
                        test_variable_queue_fold(Cut, Msgs, PendingMsgs, VQ2)
                end, VQ1, [0, 1, 2, Count div 2,
                           Count - 1, Count, Count + 1, Count * 2]).

test_variable_queue_fold(Cut, Msgs, PendingMsgs, VQ0) ->
    {Acc, VQ1} = rabbit_variable_queue:fold(
                   fun (M, _, Pending, A) ->
                           MInt = msg2int(M),
                           Pending = lists:member(MInt, PendingMsgs), %% assert
                           case MInt =< Cut of
                               true  -> {cont, [MInt | A]};
                               false -> {stop, A}
                           end
                   end, [], VQ0),
    Expected = lists:takewhile(fun (I) -> I =< Cut end, Msgs),
    Expected = lists:reverse(Acc), %% assertion
    VQ1.

msg2int(#basic_message{content = #content{ payload_fragments_rev = P}}) ->
    binary_to_term(list_to_binary(lists:reverse(P))).

ack_subset(AckSeqs, Interval, Rem) ->
    lists:filter(fun ({_Ack, N}) -> (N + Rem) rem Interval == 0 end, AckSeqs).

requeue_one_by_one(Acks, VQ) ->
    lists:foldl(fun (AckTag, VQN) ->
                        {_MsgId, VQM} = rabbit_variable_queue:requeue(
                                          [AckTag], VQN),
                        VQM
                end, VQ, Acks).

%% Create a vq with messages in q1, delta, and q3, and holes (in the
%% form of pending acks) in the latter two.
variable_queue_with_holes(VQ0) ->
    Interval = 2048, %% should match vq:IO_BATCH_SIZE
    Count = rabbit_queue_index:next_segment_boundary(0)*2 + 2 * Interval,
    Seq = lists:seq(1, Count),
    VQ1 = variable_queue_set_ram_duration_target(0, VQ0),
    VQ2 = variable_queue_publish(
            false, 1, Count,
            fun (_, P) -> P end, fun erlang:term_to_binary/1, VQ1),
    {VQ3, AcksR} = variable_queue_fetch(Count, false, false, Count, VQ2),
    Acks = lists:reverse(AcksR),
    AckSeqs = lists:zip(Acks, Seq),
    [{Subset1, _Seq1}, {Subset2, _Seq2}, {Subset3, Seq3}] =
        [lists:unzip(ack_subset(AckSeqs, Interval, I)) || I <- [0, 1, 2]],
    %% we requeue in three phases in order to exercise requeuing logic
    %% in various vq states
    {_MsgIds, VQ4} = rabbit_variable_queue:requeue(
                       Acks -- (Subset1 ++ Subset2 ++ Subset3), VQ3),
    VQ5 = requeue_one_by_one(Subset1, VQ4),
    %% by now we have some messages (and holes) in delta
    VQ6 = requeue_one_by_one(Subset2, VQ5),
    VQ7 = variable_queue_set_ram_duration_target(infinity, VQ6),
    %% add the q1 tail
    VQ8 = variable_queue_publish(
            true, Count + 1, Interval,
            fun (_, P) -> P end, fun erlang:term_to_binary/1, VQ7),
    %% assertions
    [false = case V of
                 {delta, _, 0, _} -> true;
                 0                -> true;
                 _                -> false
             end || {K, V} <- variable_queue_status(VQ8),
                    lists:member(K, [q1, delta, q3])],
    Depth = Count + Interval,
    Depth = rabbit_variable_queue:depth(VQ8),
    Len = Depth - length(Subset3),
    Len = rabbit_variable_queue:len(VQ8),
    {Seq3, Seq -- Seq3, lists:seq(Count + 1, Count + Interval), VQ8}.

test_variable_queue_requeue(VQ0) ->
    {_PendingMsgs, RequeuedMsgs, FreshMsgs, VQ1} =
        variable_queue_with_holes(VQ0),
    Msgs =
        lists:zip(RequeuedMsgs,
                  lists:duplicate(length(RequeuedMsgs), true)) ++
        lists:zip(FreshMsgs,
                  lists:duplicate(length(FreshMsgs), false)),
    VQ2 = lists:foldl(fun ({I, Requeued}, VQa) ->
                              {{M, MRequeued, _}, VQb} =
                                  rabbit_variable_queue:fetch(true, VQa),
                              Requeued = MRequeued, %% assertion
                              I = msg2int(M),       %% assertion
                              VQb
                      end, VQ1, Msgs),
    {empty, VQ3} = rabbit_variable_queue:fetch(true, VQ2),
    VQ3.

%% requeue from ram_pending_ack into q3, move to delta and then empty queue
test_variable_queue_requeue_ram_beta(VQ0) ->
    Count = rabbit_queue_index:next_segment_boundary(0)*2 + 2,
    VQ1 = variable_queue_publish(false, Count, VQ0),
    {VQ2, AcksR} = variable_queue_fetch(Count, false, false, Count, VQ1),
    {Back, Front} = lists:split(Count div 2, AcksR),
    {_, VQ3} = rabbit_variable_queue:requeue(erlang:tl(Back), VQ2),
    VQ4 = variable_queue_set_ram_duration_target(0, VQ3),
    {_, VQ5} = rabbit_variable_queue:requeue([erlang:hd(Back)], VQ4),
    VQ6 = requeue_one_by_one(Front, VQ5),
    {VQ7, AcksAll} = variable_queue_fetch(Count, false, true, Count, VQ6),
    {_, VQ8} = rabbit_variable_queue:ack(AcksAll, VQ7),
    VQ8.

test_variable_queue_purge(VQ0) ->
    LenDepth = fun (VQ) ->
                       {rabbit_variable_queue:len(VQ),
                        rabbit_variable_queue:depth(VQ)}
               end,
    VQ1         = variable_queue_publish(false, 10, VQ0),
    {VQ2, Acks} = variable_queue_fetch(6, false, false, 10, VQ1),
    {4, VQ3}    = rabbit_variable_queue:purge(VQ2),
    {0, 6}      = LenDepth(VQ3),
    {_, VQ4}    = rabbit_variable_queue:requeue(lists:sublist(Acks, 2), VQ3),
    {2, 6}      = LenDepth(VQ4),
    VQ5         = rabbit_variable_queue:purge_acks(VQ4),
    {2, 2}      = LenDepth(VQ5),
    VQ5.

test_variable_queue_ack_limiting(VQ0) ->
    %% start by sending in a bunch of messages
    Len = 1024,
    VQ1 = variable_queue_publish(false, Len, VQ0),

    %% squeeze and relax queue
    Churn = Len div 32,
    VQ2 = publish_fetch_and_ack(Churn, Len, VQ1),

    %% update stats for duration
    {_Duration, VQ3} = rabbit_variable_queue:ram_duration(VQ2),

    %% fetch half the messages
    {VQ4, _AckTags} = variable_queue_fetch(Len div 2, false, false, Len, VQ3),

    VQ5 = check_variable_queue_status(
            VQ4, [{len,                         Len div 2},
                  {messages_unacknowledged_ram, Len div 2},
                  {messages_ready_ram,          Len div 2},
                  {messages_ram,                Len}]),

    %% ensure all acks go to disk on 0 duration target
    VQ6 = check_variable_queue_status(
            variable_queue_set_ram_duration_target(0, VQ5),
            [{len,                         Len div 2},
             {target_ram_count,            0},
             {messages_unacknowledged_ram, 0},
             {messages_ready_ram,          0},
             {messages_ram,                0}]),

    VQ6.

test_drop(VQ0) ->
    %% start by sending a messages
    VQ1 = variable_queue_publish(false, 1, VQ0),
    %% drop message with AckRequired = true
    {{MsgId, AckTag}, VQ2} = rabbit_variable_queue:drop(true, VQ1),
    true = rabbit_variable_queue:is_empty(VQ2),
    true = AckTag =/= undefinded,
    %% drop again -> empty
    {empty, VQ3} = rabbit_variable_queue:drop(false, VQ2),
    %% requeue
    {[MsgId], VQ4} = rabbit_variable_queue:requeue([AckTag], VQ3),
    %% drop message with AckRequired = false
    {{MsgId, undefined}, VQ5} = rabbit_variable_queue:drop(false, VQ4),
    true = rabbit_variable_queue:is_empty(VQ5),
    VQ5.

test_dropfetchwhile(VQ0) ->
    Count = 10,

    %% add messages with sequential expiry
    VQ1 = variable_queue_publish(
            false, 1, Count,
            fun (N, Props) -> Props#message_properties{expiry = N} end,
            fun erlang:term_to_binary/1, VQ0),

    %% fetch the first 5 messages
    {#message_properties{expiry = 6}, {Msgs, AckTags}, VQ2} =
        rabbit_variable_queue:fetchwhile(
          fun (#message_properties{expiry = Expiry}) -> Expiry =< 5 end,
          fun (Msg, AckTag, {MsgAcc, AckAcc}) ->
                  {[Msg | MsgAcc], [AckTag | AckAcc]}
          end, {[], []}, VQ1),
    true = lists:seq(1, 5) == [msg2int(M) || M <- lists:reverse(Msgs)],

    %% requeue them
    {_MsgIds, VQ3} = rabbit_variable_queue:requeue(AckTags, VQ2),

    %% drop the first 5 messages
    {#message_properties{expiry = 6}, VQ4} =
        rabbit_variable_queue:dropwhile(
          fun (#message_properties {expiry = Expiry}) -> Expiry =< 5 end, VQ3),

    %% fetch 5
    VQ5 = lists:foldl(fun (N, VQN) ->
                              {{Msg, _, _}, VQM} =
                                  rabbit_variable_queue:fetch(false, VQN),
                              true = msg2int(Msg) == N,
                              VQM
                      end, VQ4, lists:seq(6, Count)),

    %% should be empty now
    true = rabbit_variable_queue:is_empty(VQ5),

    VQ5.

test_dropwhile_varying_ram_duration(VQ0) ->
    test_dropfetchwhile_varying_ram_duration(
      fun (VQ1) ->
              {_, VQ2} = rabbit_variable_queue:dropwhile(
                           fun (_) -> false end, VQ1),
              VQ2
      end, VQ0).

test_fetchwhile_varying_ram_duration(VQ0) ->
    test_dropfetchwhile_varying_ram_duration(
      fun (VQ1) ->
              {_, ok, VQ2} = rabbit_variable_queue:fetchwhile(
                               fun (_) -> false end,
                               fun (_, _, A) -> A end,
                               ok, VQ1),
              VQ2
      end, VQ0).

test_dropfetchwhile_varying_ram_duration(Fun, VQ0) ->
    VQ1 = variable_queue_publish(false, 1, VQ0),
    VQ2 = variable_queue_set_ram_duration_target(0, VQ1),
    VQ3 = Fun(VQ2),
    VQ4 = variable_queue_set_ram_duration_target(infinity, VQ3),
    VQ5 = variable_queue_publish(false, 1, VQ4),
    VQ6 = Fun(VQ5),
    VQ6.

test_variable_queue_dynamic_duration_change(VQ0) ->
    SegmentSize = rabbit_queue_index:next_segment_boundary(0),

    %% start by sending in a couple of segments worth
    Len = 2*SegmentSize,
    VQ1 = variable_queue_publish(false, Len, VQ0),
    %% squeeze and relax queue
    Churn = Len div 32,
    VQ2 = publish_fetch_and_ack(Churn, Len, VQ1),

    {Duration, VQ3} = rabbit_variable_queue:ram_duration(VQ2),
    VQ7 = lists:foldl(
            fun (Duration1, VQ4) ->
                    {_Duration, VQ5} = rabbit_variable_queue:ram_duration(VQ4),
                    VQ6 = variable_queue_set_ram_duration_target(
                            Duration1, VQ5),
                    publish_fetch_and_ack(Churn, Len, VQ6)
            end, VQ3, [Duration / 4, 0, Duration / 4, infinity]),

    %% drain
    {VQ8, AckTags} = variable_queue_fetch(Len, false, false, Len, VQ7),
    {_Guids, VQ9} = rabbit_variable_queue:ack(AckTags, VQ8),
    {empty, VQ10} = rabbit_variable_queue:fetch(true, VQ9),

    VQ10.

publish_fetch_and_ack(0, _Len, VQ0) ->
    VQ0;
publish_fetch_and_ack(N, Len, VQ0) ->
    VQ1 = variable_queue_publish(false, 1, VQ0),
    {{_Msg, false, AckTag}, VQ2} = rabbit_variable_queue:fetch(true, VQ1),
    Len = rabbit_variable_queue:len(VQ2),
    {_Guids, VQ3} = rabbit_variable_queue:ack([AckTag], VQ2),
    publish_fetch_and_ack(N-1, Len, VQ3).

test_variable_queue_partial_segments_delta_thing(VQ0) ->
    SegmentSize = rabbit_queue_index:next_segment_boundary(0),
    HalfSegment = SegmentSize div 2,
    OneAndAHalfSegment = SegmentSize + HalfSegment,
    VQ1 = variable_queue_publish(true, OneAndAHalfSegment, VQ0),
    {_Duration, VQ2} = rabbit_variable_queue:ram_duration(VQ1),
    VQ3 = check_variable_queue_status(
            variable_queue_set_ram_duration_target(0, VQ2),
            %% one segment in q3, and half a segment in delta
            [{delta, {delta, SegmentSize, HalfSegment, OneAndAHalfSegment}},
             {q3, SegmentSize},
             {len, SegmentSize + HalfSegment}]),
    VQ4 = variable_queue_set_ram_duration_target(infinity, VQ3),
    VQ5 = check_variable_queue_status(
            variable_queue_publish(true, 1, VQ4),
            %% one alpha, but it's in the same segment as the deltas
            [{q1, 1},
             {delta, {delta, SegmentSize, HalfSegment, OneAndAHalfSegment}},
             {q3, SegmentSize},
             {len, SegmentSize + HalfSegment + 1}]),
    {VQ6, AckTags} = variable_queue_fetch(SegmentSize, true, false,
                                          SegmentSize + HalfSegment + 1, VQ5),
    VQ7 = check_variable_queue_status(
            VQ6,
            %% the half segment should now be in q3
            [{q1, 1},
             {delta, {delta, undefined, 0, undefined}},
             {q3, HalfSegment},
             {len, HalfSegment + 1}]),
    {VQ8, AckTags1} = variable_queue_fetch(HalfSegment + 1, true, false,
                                           HalfSegment + 1, VQ7),
    {_Guids, VQ9} = rabbit_variable_queue:ack(AckTags ++ AckTags1, VQ8),
    %% should be empty now
    {empty, VQ10} = rabbit_variable_queue:fetch(true, VQ9),
    VQ10.

check_variable_queue_status(VQ0, Props) ->
    VQ1 = variable_queue_wait_for_shuffling_end(VQ0),
    S = variable_queue_status(VQ1),
    assert_props(S, Props),
    VQ1.

variable_queue_status(VQ) ->
    Keys = rabbit_backing_queue:info_keys() -- [backing_queue_status],
    [{K, rabbit_variable_queue:info(K, VQ)} || K <- Keys] ++
        rabbit_variable_queue:info(backing_queue_status, VQ).

variable_queue_wait_for_shuffling_end(VQ) ->
    case credit_flow:blocked() of
        false -> VQ;
        true  -> receive
                     {bump_credit, Msg} ->
                         credit_flow:handle_bump_msg(Msg),
                         variable_queue_wait_for_shuffling_end(
                           rabbit_variable_queue:resume(VQ))
                 end
    end.

test_variable_queue_all_the_bits_not_covered_elsewhere1(VQ0) ->
    Count = 2 * rabbit_queue_index:next_segment_boundary(0),
    VQ1 = variable_queue_publish(true, Count, VQ0),
    VQ2 = variable_queue_publish(false, Count, VQ1),
    VQ3 = variable_queue_set_ram_duration_target(0, VQ2),
    {VQ4, _AckTags}  = variable_queue_fetch(Count, true, false,
                                            Count + Count, VQ3),
    {VQ5, _AckTags1} = variable_queue_fetch(Count, false, false,
                                            Count, VQ4),
    _VQ6 = rabbit_variable_queue:terminate(shutdown, VQ5),
    VQ7 = variable_queue_init(test_amqqueue(true), true),
    {{_Msg1, true, _AckTag1}, VQ8} = rabbit_variable_queue:fetch(true, VQ7),
    Count1 = rabbit_variable_queue:len(VQ8),
    VQ9 = variable_queue_publish(false, 1, VQ8),
    VQ10 = variable_queue_set_ram_duration_target(0, VQ9),
    {VQ11, _AckTags2} = variable_queue_fetch(Count1, true, true, Count, VQ10),
    {VQ12, _AckTags3} = variable_queue_fetch(1, false, false, 1, VQ11),
    VQ12.

test_variable_queue_all_the_bits_not_covered_elsewhere2(VQ0) ->
    VQ1 = variable_queue_set_ram_duration_target(0, VQ0),
    VQ2 = variable_queue_publish(false, 4, VQ1),
    {VQ3, AckTags} = variable_queue_fetch(2, false, false, 4, VQ2),
    {_Guids, VQ4} =
        rabbit_variable_queue:requeue(AckTags, VQ3),
    VQ5 = rabbit_variable_queue:timeout(VQ4),
    _VQ6 = rabbit_variable_queue:terminate(shutdown, VQ5),
    VQ7 = variable_queue_init(test_amqqueue(true), true),
    {empty, VQ8} = rabbit_variable_queue:fetch(false, VQ7),
    VQ8.

test_variable_queue_fold_msg_on_disk(VQ0) ->
    VQ1 = variable_queue_publish(true, 1, VQ0),
    {VQ2, AckTags} = variable_queue_fetch(1, true, false, 1, VQ1),
    {ok, VQ3} = rabbit_variable_queue:ackfold(fun (_M, _A, ok) -> ok end,
                                              ok, VQ2, AckTags),
    VQ3.

test_queue_recover() ->
    Count = 2 * rabbit_queue_index:next_segment_boundary(0),
    {new, #amqqueue { pid = QPid, name = QName } = Q} =
        rabbit_amqqueue:declare(test_queue(), true, false, [], none),
    publish_and_confirm(Q, <<>>, Count),

    [{_, SupPid, _, _}] = supervisor:which_children(rabbit_amqqueue_sup_sup),
    exit(SupPid, kill),
    exit(QPid, kill),
    MRef = erlang:monitor(process, QPid),
    receive {'DOWN', MRef, process, QPid, _Info} -> ok
    after 10000 -> exit(timeout_waiting_for_queue_death)
    end,
    rabbit_amqqueue:stop(),
    rabbit_amqqueue:start(rabbit_amqqueue:recover()),
    {ok, Limiter} = rabbit_limiter:start_link(no_id),
    rabbit_amqqueue:with_or_die(
      QName,
      fun (Q1 = #amqqueue { pid = QPid1 }) ->
              CountMinusOne = Count - 1,
              {ok, CountMinusOne, {QName, QPid1, _AckTag, true, _Msg}} =
                  rabbit_amqqueue:basic_get(Q1, self(), false, Limiter),
              exit(QPid1, shutdown),
              VQ1 = variable_queue_init(Q, true),
              {{_Msg1, true, _AckTag1}, VQ2} =
                  rabbit_variable_queue:fetch(true, VQ1),
              CountMinusOne = rabbit_variable_queue:len(VQ2),
              _VQ3 = rabbit_variable_queue:delete_and_terminate(shutdown, VQ2),
              rabbit_amqqueue:internal_delete(QName)
      end),
    passed.

test_variable_queue_delete_msg_store_files_callback() ->
    ok = restart_msg_store_empty(),
    {new, #amqqueue { pid = QPid, name = QName } = Q} =
        rabbit_amqqueue:declare(test_queue(), true, false, [], none),
    Payload = <<0:8388608>>, %% 1MB
    Count = 30,
    publish_and_confirm(Q, Payload, Count),

    rabbit_amqqueue:set_ram_duration_target(QPid, 0),

    {ok, Limiter} = rabbit_limiter:start_link(no_id),

    CountMinusOne = Count - 1,
    {ok, CountMinusOne, {QName, QPid, _AckTag, false, _Msg}} =
        rabbit_amqqueue:basic_get(Q, self(), true, Limiter),
    {ok, CountMinusOne} = rabbit_amqqueue:purge(Q),

    %% give the queue a second to receive the close_fds callback msg
    timer:sleep(1000),

    rabbit_amqqueue:delete(Q, false, false),
    passed.

test_configurable_server_properties() ->
    %% List of the names of the built-in properties do we expect to find
    BuiltInPropNames = [<<"product">>, <<"version">>, <<"platform">>,
                        <<"copyright">>, <<"information">>],

    Protocol = rabbit_framing_amqp_0_9_1,

    %% Verify that the built-in properties are initially present
    ActualPropNames = [Key || {Key, longstr, _} <-
                                  rabbit_reader:server_properties(Protocol)],
    true = lists:all(fun (X) -> lists:member(X, ActualPropNames) end,
                     BuiltInPropNames),

    %% Get the initial server properties configured in the environment
    {ok, ServerProperties} = application:get_env(rabbit, server_properties),

    %% Helper functions
    ConsProp = fun (X) -> application:set_env(rabbit,
                                              server_properties,
                                              [X | ServerProperties]) end,
    IsPropPresent =
        fun (X) ->
                lists:member(X, rabbit_reader:server_properties(Protocol))
        end,

    %% Add a wholly new property of the simplified {KeyAtom, StringValue} form
    NewSimplifiedProperty = {NewHareKey, NewHareVal} = {hare, "soup"},
    ConsProp(NewSimplifiedProperty),
    %% Do we find hare soup, appropriately formatted in the generated properties?
    ExpectedHareImage = {list_to_binary(atom_to_list(NewHareKey)),
                         longstr,
                         list_to_binary(NewHareVal)},
    true = IsPropPresent(ExpectedHareImage),

    %% Add a wholly new property of the {BinaryKey, Type, Value} form
    %% and check for it
    NewProperty = {<<"new-bin-key">>, signedint, -1},
    ConsProp(NewProperty),
    %% Do we find the new property?
    true = IsPropPresent(NewProperty),

    %% Add a property that clobbers a built-in, and verify correct clobbering
    {NewVerKey, NewVerVal} = NewVersion = {version, "X.Y.Z."},
    {BinNewVerKey, BinNewVerVal} = {list_to_binary(atom_to_list(NewVerKey)),
                                    list_to_binary(NewVerVal)},
    ConsProp(NewVersion),
    ClobberedServerProps = rabbit_reader:server_properties(Protocol),
    %% Is the clobbering insert present?
    true = IsPropPresent({BinNewVerKey, longstr, BinNewVerVal}),
    %% Is the clobbering insert the only thing with the clobbering key?
    [{BinNewVerKey, longstr, BinNewVerVal}] =
        [E || {K, longstr, _V} = E <- ClobberedServerProps, K =:= BinNewVerKey],

    application:set_env(rabbit, server_properties, ServerProperties),
    passed.

nop(_) -> ok.
nop(_, _) -> ok.<|MERGE_RESOLUTION|>--- conflicted
+++ resolved
@@ -92,11 +92,9 @@
     passed = vm_memory_monitor_tests:all_tests(),
     passed = credit_flow_test:test_credit_flow_settings(),
     passed = on_disk_store_tunable_parameter_validation_test:test_msg_store_parameter_validation(),
-<<<<<<< HEAD
     passed = password_hashing_tests:test_password_hashing(),
-=======
     passed = credit_flow_test:test_credit_flow_settings(),
->>>>>>> e8446a21
+
     passed.
 
 do_if_secondary_node(Up, Down) ->
