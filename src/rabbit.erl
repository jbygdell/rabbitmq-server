--- conflicted
+++ resolved
@@ -461,44 +461,8 @@
 
 recover() ->
     XNames = rabbit_exchange:recover(),
-<<<<<<< HEAD
-    QNames = rabbit_amqqueue:start(),
-    Bs = rabbit_binding:recover(XNames, QNames),
-    {RecXBs, NoRecXBs} = filter_recovered_exchanges(XNames, Bs),
-    ok = recovery_callbacks(RecXBs, NoRecXBs).
-
-filter_recovered_exchanges(Xs, Bs) ->
-    RecXs = sets:from_list(Xs),
-    lists:foldl(
-      fun (B = #binding{source = Src}, {RecXBs, NoRecXBs}) ->
-              case sets:is_element(Src, RecXs) of
-                  true  -> {dict:append(Src, B, RecXBs), NoRecXBs};
-                  false -> {RecXBs, dict:append(Src, B, NoRecXBs)}
-              end
-      end, {dict:new(), dict:new()}, Bs).
-
-recovery_callbacks(RecXBs, NoRecXBs) ->
-    CB = fun (Tx, F, XBs) ->
-                 dict:map(fun (XName, Bs) ->
-                                  {ok, X} = rabbit_exchange:lookup(XName),
-                                  rabbit_exchange:callback(X, F, [Tx, X, Bs])
-                          end, XBs)
-         end,
-    rabbit_misc:execute_mnesia_transaction(
-      fun () -> ok end,
-      fun (ok, Tx0) ->
-              Tx  = case Tx0 of
-                        true  -> transaction;
-                        false -> none
-                    end,
-              CB(Tx, start, RecXBs),
-              CB(Tx, add_bindings, NoRecXBs)
-      end),
-    ok.
-=======
     QNames = rabbit_amqqueue:recover(),
     rabbit_binding:recover(XNames, QNames).
->>>>>>> 2478fe80
 
 maybe_insert_default_data() ->
     case rabbit_mnesia:is_db_empty() of
