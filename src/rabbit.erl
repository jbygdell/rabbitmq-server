--- conflicted
+++ resolved
@@ -91,12 +91,6 @@
                     {requires,    kernel_ready},
                     {enables,     core_initialized}]}).
 
-<<<<<<< HEAD
--rabbit_boot_step({delegate_sup,
-                   [{description, "cluster delegate"},
-                    {mfa,         {rabbit_sup, start_child,
-                                   [delegate_sup]}},
-=======
 -rabbit_boot_step({guid_generator,
                    [{description, "guid generator"},
                     {mfa,         {rabbit_sup, start_restartable_child,
@@ -104,11 +98,10 @@
                     {requires,    kernel_ready},
                     {enables,     core_initialized}]}).
 
--rabbit_boot_step({rabbit_router,
-                   [{description, "cluster router"},
-                    {mfa,         {rabbit_sup, start_restartable_child,
-                                   [rabbit_router]}},
->>>>>>> 9637b005
+-rabbit_boot_step({delegate_sup,
+                   [{description, "cluster delegate"},
+                    {mfa,         {rabbit_sup, start_child,
+                                   [delegate_sup]}},
                     {requires,    kernel_ready},
                     {enables,     core_initialized}]}).
 
