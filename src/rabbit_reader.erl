%%   The contents of this file are subject to the Mozilla Public License
%%   Version 1.1 (the "License"); you may not use this file except in
%%   compliance with the License. You may obtain a copy of the License at
%%   http://www.mozilla.org/MPL/
%%
%%   Software distributed under the License is distributed on an "AS IS"
%%   basis, WITHOUT WARRANTY OF ANY KIND, either express or implied. See the
%%   License for the specific language governing rights and limitations
%%   under the License.
%%
%%   The Original Code is RabbitMQ.
%%
%%   The Initial Developers of the Original Code are LShift Ltd,
%%   Cohesive Financial Technologies LLC, and Rabbit Technologies Ltd.
%%
%%   Portions created before 22-Nov-2008 00:00:00 GMT by LShift Ltd,
%%   Cohesive Financial Technologies LLC, or Rabbit Technologies Ltd
%%   are Copyright (C) 2007-2008 LShift Ltd, Cohesive Financial
%%   Technologies LLC, and Rabbit Technologies Ltd.
%%
%%   Portions created by LShift Ltd are Copyright (C) 2007-2010 LShift
%%   Ltd. Portions created by Cohesive Financial Technologies LLC are
%%   Copyright (C) 2007-2010 Cohesive Financial Technologies
%%   LLC. Portions created by Rabbit Technologies Ltd are Copyright
%%   (C) 2007-2010 Rabbit Technologies Ltd.
%%
%%   All Rights Reserved.
%%
%%   Contributor(s): ______________________________________.
%%

-module(rabbit_reader).
-include("rabbit_framing.hrl").
-include("rabbit.hrl").

-export([start_link/2, info_keys/0, info/1, info/2, shutdown/2]).

-export([system_continue/3, system_terminate/4, system_code_change/4]).

<<<<<<< HEAD
-export([init/3, mainloop/2]).
=======
-export([init/1, mainloop/2]).
>>>>>>> e6e6c6a6

-export([conserve_memory/2, server_properties/0]).

-export([analyze_frame/3]).

-export([emit_stats/1]).

-import(gen_tcp).
-import(fprof).
-import(inet).
-import(prim_inet).

-define(HANDSHAKE_TIMEOUT, 10).
-define(NORMAL_TIMEOUT, 3).
-define(CLOSING_TIMEOUT, 1).
-define(CHANNEL_TERMINATION_TIMEOUT, 3).
-define(SILENT_CLOSE_DELAY, 3).
-define(FRAME_MAX, 131072). %% set to zero once QPid fix their negotiation

%---------------------------------------------------------------------------

-record(v1, {parent, sock, connection, callback, recv_length, recv_ref,
<<<<<<< HEAD
             connection_state, queue_collector, heartbeater, stats_timer,
             channel_sup_sup_pid}).
=======
             connection_state, queue_collector, heartbeater, stats_timer}).
>>>>>>> e6e6c6a6

-define(STATISTICS_KEYS, [pid, recv_oct, recv_cnt, send_oct, send_cnt,
                          send_pend, state, channels]).

-define(CREATION_EVENT_KEYS, [pid, address, port, peer_address, peer_port,
                              protocol, user, vhost, timeout, frame_max,
                              client_properties]).

-define(INFO_KEYS, ?CREATION_EVENT_KEYS ++ ?STATISTICS_KEYS -- [pid]).

%% connection lifecycle
%%
%% all state transitions and terminations are marked with *...*
%%
%% The lifecycle begins with: start handshake_timeout timer, *pre-init*
%%
%% all states, unless specified otherwise:
%%   socket error -> *exit*
%%   socket close -> *throw*
%%   writer send failure -> *throw*
%%   forced termination -> *exit*
%%   handshake_timeout -> *throw*
%% pre-init:
%%   receive protocol header -> send connection.start, *starting*
%% starting:
%%   receive connection.start_ok -> send connection.tune, *tuning*
%% tuning:
%%   receive connection.tune_ok -> start heartbeats, *opening*
%% opening:
%%   receive connection.open -> send connection.open_ok, *running*
%% running:
%%   receive connection.close ->
%%     tell channels to terminate gracefully
%%     if no channels then send connection.close_ok, start
%%        terminate_connection timer, *closed*
%%     else *closing*
%%   forced termination
%%   -> wait for channels to terminate forcefully, start
%%      terminate_connection timer, send close, *exit*
%%   channel exit with hard error
%%   -> log error, wait for channels to terminate forcefully, start
%%      terminate_connection timer, send close, *closed*
%%   channel exit with soft error
%%   -> log error, mark channel as closing, *running*
%%   handshake_timeout -> ignore, *running*
%%   heartbeat timeout -> *throw*
%%   conserve_memory=true -> *blocking*
%% blocking:
%%   conserve_memory=true -> *blocking*
%%   conserve_memory=false -> *running*
%%   receive a method frame for a content-bearing method
%%   -> process, stop receiving, *blocked*
%%   ...rest same as 'running'
%% blocked:
%%   conserve_memory=true -> *blocked*
%%   conserve_memory=false -> resume receiving, *running*
%%   ...rest same as 'running'
%% closing:
%%   socket close -> *terminate*
%%   receive connection.close -> send connection.close_ok,
%%     *closing*
%%   receive frame -> ignore, *closing*
%%   handshake_timeout -> ignore, *closing*
%%   heartbeat timeout -> *throw*
%%   channel exit with hard error
%%   -> log error, wait for channels to terminate forcefully, start
%%      terminate_connection timer, send close, *closed*
%%   channel exit with soft error
%%   -> log error, mark channel as closing
%%      if last channel to exit then send connection.close_ok,
%%         start terminate_connection timer, *closed*
%%      else *closing*
%%   channel exits normally
%%   -> if last channel to exit then send connection.close_ok,
%%      start terminate_connection timer, *closed*
%% closed:
%%   socket close -> *terminate*
%%   receive connection.close -> send connection.close_ok,
%%     *closed*
%%   receive connection.close_ok -> self() ! terminate_connection,
%%     *closed*
%%   receive frame -> ignore, *closed*
%%   terminate_connection timeout -> *terminate*
%%   handshake_timeout -> ignore, *closed*
%%   heartbeat timeout -> *throw*
%%   channel exit -> log error, *closed*
%%
%%
%% TODO: refactor the code so that the above is obvious

-define(IS_RUNNING(State),
        (State#v1.connection_state =:= running orelse
         State#v1.connection_state =:= blocking orelse
         State#v1.connection_state =:= blocked)).

%%----------------------------------------------------------------------------

-ifdef(use_specs).

-spec(start_link/2 :: (pid(), pid()) -> rabbit_types:ok(pid())).
-spec(info_keys/0 :: () -> [rabbit_types:info_key()]).
-spec(info/1 :: (pid()) -> [rabbit_types:info()]).
-spec(info/2 :: (pid(), [rabbit_types:info_key()]) -> [rabbit_types:info()]).
-spec(emit_stats/1 :: (pid()) -> 'ok').
-spec(shutdown/2 :: (pid(), string()) -> 'ok').
-spec(conserve_memory/2 :: (pid(), boolean()) -> 'ok').
-spec(server_properties/0 :: () -> rabbit_framing:amqp_table()).

%% These specs only exists to add no_return() to keep dialyzer happy
-spec(init/3 :: (pid(), pid(), pid()) -> no_return()).
-spec(start_connection/6 ::
        (pid(), pid(), pid(), any(), rabbit_networking:socket(),
         fun ((rabbit_networking:socket()) ->
                     rabbit_types:ok_or_error2(
                       rabbit_networking:socket(), any()))) -> no_return()).

-endif.

%%--------------------------------------------------------------------------

start_link(ChannelSupSupPid, Collector) ->
    {ok, proc_lib:spawn_link(?MODULE, init, [self(), ChannelSupSupPid, Collector])}.

shutdown(Pid, Explanation) ->
    gen_server:call(Pid, {shutdown, Explanation}, infinity).

init(Parent, ChannelSupSupPid, Collector) ->
    Deb = sys:debug_options([]),
    receive
        {go, Sock, SockTransform} ->
            start_connection(
              Parent, ChannelSupSupPid, Collector, Deb, Sock, SockTransform)
    end.

system_continue(Parent, Deb, State) ->
    ?MODULE:mainloop(Deb, State#v1{parent = Parent}).

system_terminate(Reason, _Parent, _Deb, _State) ->
    exit(Reason).

system_code_change(Misc, _Module, _OldVsn, _Extra) ->
    {ok, Misc}.

info_keys() -> ?INFO_KEYS.

info(Pid) ->
    gen_server:call(Pid, info, infinity).

info(Pid, Items) ->
    case gen_server:call(Pid, {info, Items}, infinity) of
        {ok, Res}      -> Res;
        {error, Error} -> throw(Error)
    end.

emit_stats(Pid) ->
    gen_server:cast(Pid, emit_stats).

setup_profiling() ->
    Value = rabbit_misc:get_config(profiling_enabled, false),
    case Value of
        once ->
            rabbit_log:info("Enabling profiling for this connection, "
                            "and disabling for subsequent.~n"),
            rabbit_misc:set_config(profiling_enabled, false),
            fprof:trace(start);
        true ->
            rabbit_log:info("Enabling profiling for this connection.~n"),
            fprof:trace(start);
        false ->
            ok
    end,
    Value.

teardown_profiling(Value) ->
    case Value of
        false ->
            ok;
        _ ->
            rabbit_log:info("Completing profiling for this connection.~n"),
            fprof:trace(stop),
            fprof:profile(),
            fprof:analyse([{dest, []}, {cols, 100}])
    end.

conserve_memory(Pid, Conserve) ->
    Pid ! {conserve_memory, Conserve},
    ok.

server_properties() ->
    {ok, Product} = application:get_key(rabbit, id),
    {ok, Version} = application:get_key(rabbit, vsn),
    [{list_to_binary(K), longstr, list_to_binary(V)} ||
        {K, V} <- [{"product",     Product},
                   {"version",     Version},
                   {"platform",    "Erlang/OTP"},
                   {"copyright",   ?COPYRIGHT_MESSAGE},
                   {"information", ?INFORMATION_MESSAGE}]].

inet_op(F) -> rabbit_misc:throw_on_error(inet_error, F).

socket_op(Sock, Fun) ->
    case Fun(Sock) of
        {ok, Res}       -> Res;
        {error, Reason} -> rabbit_log:error("error on TCP connection ~p:~p~n",
                                            [self(), Reason]),
                           rabbit_log:info("closing TCP connection ~p~n",
                                           [self()]),
                           exit(normal)
    end.

start_connection(Parent, ChannelSupSupPid, Collector, Deb, Sock,
                 SockTransform) ->
    process_flag(trap_exit, true),
    {PeerAddress, PeerPort} = socket_op(Sock, fun rabbit_net:peername/1),
    PeerAddressS = inet_parse:ntoa(PeerAddress),
    rabbit_log:info("starting TCP connection ~p from ~s:~p~n",
                    [self(), PeerAddressS, PeerPort]),
    ClientSock = socket_op(Sock, SockTransform),
    erlang:send_after(?HANDSHAKE_TIMEOUT * 1000, self(),
                      handshake_timeout),
    ProfilingValue = setup_profiling(),
    try
        mainloop(Deb, switch_callback(
<<<<<<< HEAD
                        #v1{parent              = Parent,
                            sock                = ClientSock,
                            connection          = #connection{
                              protocol           = none,
                              user               = none,
                              timeout_sec        = ?HANDSHAKE_TIMEOUT,
                              frame_max          = ?FRAME_MIN_SIZE,
                              vhost              = none,
                              client_properties  = none},
                            callback            = uninitialized_callback,
                            recv_length         = 0,
                            recv_ref            = none,
                            connection_state    = pre_init,
                            queue_collector     = Collector,
                            heartbeater         = none,
                            stats_timer         =
                                rabbit_event:init_stats_timer(),
                            channel_sup_sup_pid = ChannelSupSupPid
                           },
                        handshake, 8))
=======
                                #v1{parent           = Parent,
                                    sock             = ClientSock,
                                    connection       = #connection{
                                      user              = none,
                                      timeout_sec       = ?HANDSHAKE_TIMEOUT,
                                      frame_max         = ?FRAME_MIN_SIZE,
                                      vhost             = none,
                                      client_properties = none,
                                      protocol          = none},
                                    callback         = uninitialized_callback,
                                    recv_length      = 0,
                                    recv_ref         = none,
                                    connection_state = pre_init,
                                    queue_collector  = Collector,
                                    heartbeater      = none,
                                    stats_timer      =
                                        rabbit_event:init_stats_timer()},
                                handshake, 8))
>>>>>>> e6e6c6a6
    catch
        Ex -> (if Ex == connection_closed_abruptly ->
                       fun rabbit_log:warning/2;
                  true ->
                       fun rabbit_log:error/2
               end)("exception on TCP connection ~p from ~s:~p~n~p~n",
                    [self(), PeerAddressS, PeerPort, Ex])
    after
        rabbit_log:info("closing TCP connection ~p from ~s:~p~n",
                        [self(), PeerAddressS, PeerPort]),
        %% We don't close the socket explicitly. The reader is the
        %% controlling process and hence its termination will close
        %% the socket. Furthermore, gen_tcp:close/1 waits for pending
        %% output to be sent, which results in unnecessary delays.
        %%
        %% gen_tcp:close(ClientSock),
        teardown_profiling(ProfilingValue),
        rabbit_event:notify(connection_closed, [{pid, self()}])
    end,
    done.

mainloop(Deb, State = #v1{parent = Parent, sock= Sock, recv_ref = Ref}) ->
    %%?LOGDEBUG("Reader mainloop: ~p bytes available, need ~p~n", [HaveBytes, WaitUntilNBytes]),
    receive
        {inet_async, Sock, Ref, {ok, Data}} ->
            {State1, Callback1, Length1} =
                handle_input(State#v1.callback, Data,
                             State#v1{recv_ref = none}),
            mainloop(Deb, switch_callback(State1, Callback1, Length1));
        {inet_async, Sock, Ref, {error, closed}} ->
            if State#v1.connection_state =:= closed ->
                    State;
               true ->
                    throw(connection_closed_abruptly)
            end;
        {inet_async, Sock, Ref, {error, Reason}} ->
            throw({inet_error, Reason});
        {conserve_memory, Conserve} ->
            mainloop(Deb, internal_conserve_memory(Conserve, State));
        {'EXIT', Parent, Reason} ->
            terminate(io_lib:format("broker forced connection closure "
                                    "with reason '~w'", [Reason]), State),
            %% this is what we are expected to do according to
            %% http://www.erlang.org/doc/man/sys.html
            %%
            %% If we wanted to be *really* nice we should wait for a
            %% while for clients to close the socket at their end,
            %% just as we do in the ordinary error case. However,
            %% since this termination is initiated by our parent it is
            %% probably more important to exit quickly.
            exit(Reason);
        {channel_exit, _Chan, E = {writer, send_failed, _Error}} ->
            throw(E);
        {channel_exit, Channel, Reason} ->
            mainloop(Deb, handle_channel_exit(Channel, Reason, State));
        {'EXIT', Pid, Reason} ->
            mainloop(Deb, handle_dependent_exit(Pid, Reason, State));
        terminate_connection ->
            State;
        handshake_timeout ->
            if ?IS_RUNNING(State) orelse
               State#v1.connection_state =:= closing orelse
               State#v1.connection_state =:= closed ->
                    mainloop(Deb, State);
               true ->
                    throw({handshake_timeout, State#v1.callback})
            end;
        {'$gen_call', From, {shutdown, Explanation}} ->
            {ForceTermination, NewState} = terminate(Explanation, State),
            gen_server:reply(From, ok),
            case ForceTermination of
                force  -> ok;
                normal -> mainloop(Deb, NewState)
            end;
        {'$gen_call', From, info} ->
            gen_server:reply(From, infos(?INFO_KEYS, State)),
            mainloop(Deb, State);
        {'$gen_call', From, {info, Items}} ->
            gen_server:reply(From, try {ok, infos(Items, State)}
                                   catch Error -> {error, Error}
                                   end),
            mainloop(Deb, State);
        {'$gen_cast', emit_stats} ->
            internal_emit_stats(State),
            mainloop(Deb, State#v1{stats_timer =
                                       rabbit_event:reset_stats_timer_after(
                                         State#v1.stats_timer)});
        {system, From, Request} ->
            sys:handle_system_msg(Request, From,
                                  Parent, ?MODULE, Deb, State);
        Other ->
            %% internal error -> something worth dying for
            exit({unexpected_message, Other})
    end.

switch_callback(State = #v1{connection_state = blocked,
                            heartbeater = Heartbeater}, Callback, Length) ->
    ok = rabbit_heartbeat:pause_monitor(Heartbeater),
    State#v1{callback = Callback, recv_length = Length, recv_ref = none};
switch_callback(State, Callback, Length) ->
    Ref = inet_op(fun () -> rabbit_net:async_recv(
                              State#v1.sock, Length, infinity) end),
    State#v1{callback = Callback, recv_length = Length, recv_ref = Ref}.

terminate(Explanation, State) when ?IS_RUNNING(State) ->
    {normal, send_exception(State, 0,
                            rabbit_misc:amqp_error(
                              connection_forced, Explanation, [], none))};
terminate(_Explanation, State) ->
    {force, State}.

internal_conserve_memory(true,  State = #v1{connection_state = running}) ->
    State#v1{connection_state = blocking};
internal_conserve_memory(false, State = #v1{connection_state = blocking}) ->
    State#v1{connection_state = running};
internal_conserve_memory(false, State = #v1{connection_state = blocked,
                                            heartbeater      = Heartbeater,
                                            callback         = Callback,
                                            recv_length      = Length,
                                            recv_ref         = none}) ->
    ok = rabbit_heartbeat:resume_monitor(Heartbeater),
    switch_callback(State#v1{connection_state = running}, Callback, Length);
internal_conserve_memory(_Conserve, State) ->
    State.

close_connection(State = #v1{queue_collector = Collector,
                             connection = #connection{
                               timeout_sec = TimeoutSec}}) ->
    %% The spec says "Exclusive queues may only be accessed by the
    %% current connection, and are deleted when that connection
    %% closes."  This does not strictly imply synchrony, but in
    %% practice it seems to be what people assume.
    rabbit_queue_collector:delete_all(Collector),
    %% We terminate the connection after the specified interval, but
    %% no later than ?CLOSING_TIMEOUT seconds.
    TimeoutMillisec =
        1000 * if TimeoutSec > 0 andalso
                  TimeoutSec < ?CLOSING_TIMEOUT -> TimeoutSec;
                  true -> ?CLOSING_TIMEOUT
               end,
    erlang:send_after(TimeoutMillisec, self(), terminate_connection),
    State#v1{connection_state = closed}.

close_channel(Channel, State) ->
    put({channel, Channel}, closing),
    State.

handle_channel_exit(ChPid, Reason, State) when is_pid(ChPid) ->
    {channel, Channel} = get({chpid, ChPid}),
    handle_exception(State, Channel, Reason);
handle_channel_exit(Channel, Reason, State) ->
    handle_exception(State, Channel, Reason).

handle_dependent_exit(Pid, Reason, State) ->
    case (case Reason of
                     shutdown          -> controlled;
                     {shutdown, _Term} -> controlled;
                     normal            -> controlled;
                     _                 -> uncontrolled
          end) of
        controlled ->
            erase({chpid, Pid}),
            maybe_close(State);
        uncontrolled ->
            case channel_cleanup(Pid) of
                undefined ->
                    exit({abnormal_dependent_exit, Pid, Reason});
                Channel ->
                    maybe_close(handle_exception(State, Channel, Reason))
            end
    end.

channel_cleanup(Pid) ->
    case get({chpid, Pid}) of
        undefined          -> undefined;
        {channel, Channel} -> erase({channel, Channel}),
                              erase({chpid, Pid}),
                              Channel
    end.

all_channels() -> [Pid || {{chpid, Pid},_} <- get()].

terminate_channels() ->
    NChannels =
        length([rabbit_framing_channel:shutdown(Pid) || Pid <- all_channels()]),
    if NChannels > 0 ->
            Timeout = 1000 * ?CHANNEL_TERMINATION_TIMEOUT * NChannels,
            TimerRef = erlang:send_after(Timeout, self(), cancel_wait),
            wait_for_channel_termination(NChannels, TimerRef);
       true -> ok
    end.

wait_for_channel_termination(0, TimerRef) ->
    case erlang:cancel_timer(TimerRef) of
        false -> receive
                     cancel_wait -> ok
                 end;
        _     -> ok
    end;

wait_for_channel_termination(N, TimerRef) ->
    receive
        {'EXIT', Pid, Reason} ->
            case channel_cleanup(Pid) of
                undefined ->
                    exit({abnormal_dependent_exit, Pid, Reason});
                Channel ->
                    case Reason of
                        normal            -> ok;
                        shutdown          -> ok;
                        {shutdown, _Term} -> ok;
                        _ ->
                            rabbit_log:error(
                              "connection ~p, channel ~p - "
                              "error while terminating:~n~p~n",
                              [self(), Channel, Reason])
                    end,
                    wait_for_channel_termination(N-1, TimerRef)
            end;
        cancel_wait ->
            exit(channel_termination_timeout)
    end.

maybe_close(State = #v1{connection_state = closing,
                        connection = #connection{protocol = Protocol},
                        sock = Sock}) ->
    case all_channels() of
        [] ->
            NewState = close_connection(State),
            ok = send_on_channel0(Sock, #'connection.close_ok'{}, Protocol),
            NewState;
        _  -> State
    end;
maybe_close(State) ->
    State.

handle_frame(Type, 0, Payload,
             State = #v1{connection_state = CS,
                         connection = #connection{protocol = Protocol}})
  when CS =:= closing; CS =:= closed ->
    case analyze_frame(Type, Payload, Protocol) of
        {method, MethodName, FieldsBin} ->
            handle_method0(MethodName, FieldsBin, State);
        _Other -> State
    end;
handle_frame(_Type, _Channel, _Payload, State = #v1{connection_state = CS})
  when CS =:= closing; CS =:= closed ->
    State;
handle_frame(Type, 0, Payload,
             State = #v1{connection = #connection{protocol = Protocol}}) ->
    case analyze_frame(Type, Payload, Protocol) of
        error     -> throw({unknown_frame, 0, Type, Payload});
        heartbeat -> State;
        {method, MethodName, FieldsBin} ->
            handle_method0(MethodName, FieldsBin, State);
        Other -> throw({unexpected_frame_on_channel0, Other})
    end;
handle_frame(Type, Channel, Payload,
             State = #v1{connection = #connection{protocol = Protocol}}) ->
    case analyze_frame(Type, Payload, Protocol) of
        error         -> throw({unknown_frame, Channel, Type, Payload});
        heartbeat     -> throw({unexpected_heartbeat_frame, Channel});
        AnalyzedFrame ->
            %%?LOGDEBUG("Ch ~p Frame ~p~n", [Channel, AnalyzedFrame]),
            case get({channel, Channel}) of
                {chpid, ChPid} ->
                    ok = rabbit_framing_channel:process(ChPid, AnalyzedFrame),
                    case AnalyzedFrame of
                        {method, 'channel.close', _} ->
                            erase({channel, Channel}),
                            State;
                        {method, MethodName, _} ->
                            case (State#v1.connection_state =:= blocking andalso
                                  Protocol:method_has_content(MethodName)) of
                                true  -> State#v1{connection_state = blocked};
                                false -> State
                            end;
                        _ ->
                            State
                    end;
                closing ->
                    %% According to the spec, after sending a
                    %% channel.close we must ignore all frames except
                    %% channel.close and channel.close_ok.  In the
                    %% event of a channel.close, we should send back a
                    %% channel.close_ok.
                    case AnalyzedFrame of
                        {method, 'channel.close_ok', _} ->
                            erase({channel, Channel});
                        {method, 'channel.close', _} ->
                            %% We're already closing this channel, so
                            %% there's no cleanup to do (notify
                            %% queues, etc.)
                            ok = rabbit_writer:send_command(State#v1.sock,
                                                            #'channel.close_ok'{});
                        _ -> ok
                    end,
                    State;
                undefined ->
                    case ?IS_RUNNING(State) of
                        true  -> ok = send_to_new_channel(
                                        Channel, AnalyzedFrame, State),
                                 State;
                        false -> throw({channel_frame_while_starting,
                                        Channel, State#v1.connection_state,
                                        AnalyzedFrame})
                    end
            end
    end.

analyze_frame(?FRAME_METHOD,
              <<ClassId:16, MethodId:16, MethodFields/binary>>,
              Protocol) ->
    MethodName = Protocol:lookup_method_name({ClassId, MethodId}),
    {method, MethodName, MethodFields};
analyze_frame(?FRAME_HEADER,
              <<ClassId:16, Weight:16, BodySize:64, Properties/binary>>,
              _Protocol) ->
    {content_header, ClassId, Weight, BodySize, Properties};
analyze_frame(?FRAME_BODY, Body, _Protocol) ->
    {content_body, Body};
analyze_frame(?FRAME_HEARTBEAT, <<>>, _Protocol) ->
    heartbeat;
analyze_frame(_Type, _Body, _Protocol) ->
    error.

handle_input(frame_header, <<Type:8,Channel:16,PayloadSize:32>>, State) ->
    %%?LOGDEBUG("Got frame header: ~p/~p/~p~n", [Type, Channel, PayloadSize]),
    {ensure_stats_timer(State), {frame_payload, Type, Channel, PayloadSize},
     PayloadSize + 1};

handle_input({frame_payload, Type, Channel, PayloadSize}, PayloadAndMarker, State) ->
    case PayloadAndMarker of
        <<Payload:PayloadSize/binary, ?FRAME_END>> ->
            %%?LOGDEBUG("Frame completed: ~p/~p/~p~n", [Type, Channel, Payload]),
            NewState = handle_frame(Type, Channel, Payload, State),
            {NewState, frame_header, 7};
        _ ->
            throw({bad_payload, PayloadAndMarker})
    end;

%% The two rules pertaining to version negotiation:
%%
%% * If the server cannot support the protocol specified in the
%% protocol header, it MUST respond with a valid protocol header and
%% then close the socket connection.
%%
%% * The server MUST provide a protocol version that is lower than or
%% equal to that requested by the client in the protocol header.
handle_input(handshake, <<"AMQP", 0, 0, 9, 1>>, State) ->
    start_connection({0, 9, 1}, rabbit_framing_amqp_0_9_1, State);

%% This is the protocol header for 0-9, which we can safely treat as
%% though it were 0-9-1.
handle_input(handshake, <<"AMQP", 1, 1, 0, 9>>, State) ->
    start_connection({0, 9, 0}, rabbit_framing_amqp_0_9_1, State);

%% This is what most clients send for 0-8.  The 0-8 spec, confusingly,
%% defines the version as 8-0.
handle_input(handshake, <<"AMQP", 1, 1, 8, 0>>, State) ->
    start_connection({8, 0, 0}, rabbit_framing_amqp_0_8, State);

%% The 0-8 spec as on the AMQP web site actually has this as the
%% protocol header; some libraries e.g., py-amqplib, send it when they
%% want 0-8.
handle_input(handshake, <<"AMQP", 1, 1, 9, 1>>, State) ->
    start_connection({8, 0, 0}, rabbit_framing_amqp_0_8, State);

handle_input(handshake, <<"AMQP", A, B, C, D>>, #v1{sock = Sock}) ->
    refuse_connection(Sock, {bad_version, A, B, C, D});

handle_input(handshake, Other, #v1{sock = Sock}) ->
    refuse_connection(Sock, {bad_header, Other});

handle_input(Callback, Data, _State) ->
    throw({bad_input, Callback, Data}).

%% Offer a protocol version to the client.  Connection.start only
%% includes a major and minor version number, Luckily 0-9 and 0-9-1
%% are similar enough that clients will be happy with either.
start_connection({ProtocolMajor, ProtocolMinor, _ProtocolRevision},
                 Protocol,
                 State = #v1{sock = Sock, connection = Connection}) ->
    Start = #'connection.start'{ version_major = ProtocolMajor,
                                 version_minor = ProtocolMinor,
                                 server_properties = server_properties(),
                                 mechanisms = <<"PLAIN AMQPLAIN">>,
                                 locales = <<"en_US">> },
    ok = send_on_channel0(Sock, Start, Protocol),
    {State#v1{connection = Connection#connection{
                             timeout_sec = ?NORMAL_TIMEOUT,
                             protocol = Protocol},
              connection_state = starting},
     frame_header, 7}.

refuse_connection(Sock, Exception) ->
    ok = inet_op(fun () -> rabbit_net:send(Sock, <<"AMQP",0,0,9,1>>) end),
    throw(Exception).

ensure_stats_timer(State = #v1{stats_timer = StatsTimer}) ->
    Self = self(),
    State#v1{stats_timer = rabbit_event:ensure_stats_timer_after(
                             StatsTimer,
                             fun() -> emit_stats(Self) end)}.

%%--------------------------------------------------------------------------

handle_method0(MethodName, FieldsBin,
               State = #v1{connection = #connection{protocol = Protocol}}) ->
    try
        handle_method0(Protocol:decode_method_fields(MethodName, FieldsBin),
                       State)
    catch exit:Reason ->
            CompleteReason = case Reason of
                                 #amqp_error{method = none} ->
                                     Reason#amqp_error{method = MethodName};
                                 OtherReason -> OtherReason
                             end,
            case ?IS_RUNNING(State) of
                true  -> send_exception(State, 0, CompleteReason);
                %% We don't trust the client at this point - force
                %% them to wait for a bit so they can't DOS us with
                %% repeated failed logins etc.
                false -> timer:sleep(?SILENT_CLOSE_DELAY * 1000),
                         throw({channel0_error, State#v1.connection_state,
                                CompleteReason})
            end
    end.

handle_method0(#'connection.start_ok'{mechanism = Mechanism,
                                      response = Response,
                                      client_properties = ClientProperties},
               State = #v1{connection_state = starting,
                           connection = Connection =
                               #connection{protocol = Protocol},
                           sock = Sock}) ->
    User = rabbit_access_control:check_login(Mechanism, Response),
    Tune = #'connection.tune'{channel_max = 0,
                              frame_max = ?FRAME_MAX,
                              heartbeat = 0},
    ok = send_on_channel0(Sock, Tune, Protocol),
    State#v1{connection_state = tuning,
             connection = Connection#connection{
                            user = User,
                            client_properties = ClientProperties}};
handle_method0(#'connection.tune_ok'{frame_max = FrameMax,
                                     heartbeat = ClientHeartbeat},
               State = #v1{parent = Parent,
                           connection_state = tuning,
                           connection = Connection,
                           sock = Sock}) ->
    if (FrameMax /= 0) and (FrameMax < ?FRAME_MIN_SIZE) ->
            rabbit_misc:protocol_error(
              not_allowed, "frame_max=~w < ~w min size",
              [FrameMax, ?FRAME_MIN_SIZE]);
       (?FRAME_MAX /= 0) and (FrameMax > ?FRAME_MAX) ->
            rabbit_misc:protocol_error(
              not_allowed, "frame_max=~w > ~w max size",
              [FrameMax, ?FRAME_MAX]);
       true ->
            Heartbeater =
                rabbit_heartbeat:start_heartbeat(Parent, Sock, ClientHeartbeat),
            State#v1{connection_state = opening,
                     connection = Connection#connection{
                                    timeout_sec = ClientHeartbeat,
                                    frame_max = FrameMax},
                     heartbeater = Heartbeater}
    end;

handle_method0(#'connection.open'{virtual_host = VHostPath},

               State = #v1{connection_state = opening,
                           connection = Connection = #connection{
                                          user = User,
                                          protocol = Protocol},
                           sock = Sock}) ->
    ok = rabbit_access_control:check_vhost_access(User, VHostPath),
    NewConnection = Connection#connection{vhost = VHostPath},
    ok = send_on_channel0(Sock, #'connection.open_ok'{}, Protocol),
    rabbit_alarm:register(self(), {?MODULE, conserve_memory, []}),
    State1 = State#v1{connection_state = running,
                      connection = NewConnection},
    rabbit_event:notify(
      connection_created,
      [{Item, i(Item, State1)} || Item <- ?CREATION_EVENT_KEYS]),
    State1;
handle_method0(#'connection.close'{}, State) when ?IS_RUNNING(State) ->
    lists:foreach(fun rabbit_framing_channel:shutdown/1, all_channels()),
    maybe_close(State#v1{connection_state = closing});
handle_method0(#'connection.close'{},
               State = #v1{connection_state = CS,
                           connection = #connection{protocol = Protocol},
                           sock = Sock})
  when CS =:= closing; CS =:= closed ->
    %% We're already closed or closing, so we don't need to cleanup
    %% anything.
    ok = send_on_channel0(Sock, #'connection.close_ok'{}, Protocol),
    State;
handle_method0(#'connection.close_ok'{},
               State = #v1{connection_state = closed}) ->
    self() ! terminate_connection,
    State;
handle_method0(_Method, State = #v1{connection_state = CS})
  when CS =:= closing; CS =:= closed ->
    State;
handle_method0(_Method, #v1{connection_state = S}) ->
    rabbit_misc:protocol_error(
      channel_error, "unexpected method in connection state ~w", [S]).

send_on_channel0(Sock, Method, Protocol) ->
    ok = rabbit_writer:internal_send_command(Sock, 0, Method, Protocol).

%%--------------------------------------------------------------------------

infos(Items, State) -> [{Item, i(Item, State)} || Item <- Items].

i(pid, #v1{}) ->
    self();
i(address, #v1{sock = Sock}) ->
    {ok, {A, _}} = rabbit_net:sockname(Sock),
    A;
i(port, #v1{sock = Sock}) ->
    {ok, {_, P}} = rabbit_net:sockname(Sock),
    P;
i(peer_address, #v1{sock = Sock}) ->
    {ok, {A, _}} = rabbit_net:peername(Sock),
    A;
i(peer_port, #v1{sock = Sock}) ->
    {ok, {_, P}} = rabbit_net:peername(Sock),
    P;
i(SockStat, #v1{sock = Sock}) when SockStat =:= recv_oct;
                                   SockStat =:= recv_cnt;
                                   SockStat =:= send_oct;
                                   SockStat =:= send_cnt;
                                   SockStat =:= send_pend ->
    case rabbit_net:getstat(Sock, [SockStat]) of
        {ok, [{SockStat, StatVal}]} -> StatVal;
        {error, einval}             -> undefined;
        {error, Error}              -> throw({cannot_get_socket_stats, Error})
    end;
i(state, #v1{connection_state = S}) ->
    S;
i(channels, #v1{}) ->
    length(all_channels());
i(protocol, #v1{connection = #connection{protocol = none}}) ->
    none;
i(protocol, #v1{connection = #connection{protocol = Protocol}}) ->
    Protocol:version();
i(user, #v1{connection = #connection{user = #user{username = Username}}}) ->
    Username;
i(user, #v1{connection = #connection{user = none}}) ->
    '';
i(vhost, #v1{connection = #connection{vhost = VHost}}) ->
    VHost;
i(timeout, #v1{connection = #connection{timeout_sec = Timeout}}) ->
    Timeout;
i(frame_max, #v1{connection = #connection{frame_max = FrameMax}}) ->
    FrameMax;
i(client_properties, #v1{connection = #connection{
                           client_properties = ClientProperties}}) ->
    ClientProperties;
i(Item, #v1{}) ->
    throw({bad_argument, Item}).

%%--------------------------------------------------------------------------

send_to_new_channel(Channel, AnalyzedFrame, State) ->
    #v1{sock = Sock, queue_collector = Collector,
        channel_sup_sup_pid = ChanSupSup,
        connection = #connection{protocol  = Protocol,
                                 frame_max = FrameMax,
                                 user      = #user{username = Username},
                                 vhost     = VHost}} = State,
    {ok, _ChanSup, FrChPid} =
        rabbit_channel_sup_sup:start_channel(
          ChanSupSup, [Protocol, Sock, Channel, FrameMax,
                       self(), Username, VHost, Collector]),
    link(FrChPid),
    put({channel, Channel}, {chpid, FrChPid}),
    put({chpid, FrChPid}, {channel, Channel}),
    ok = rabbit_framing_channel:process(FrChPid, AnalyzedFrame).

log_channel_error(ConnectionState, Channel, Reason) ->
    rabbit_log:error("connection ~p (~p), channel ~p - error:~n~p~n",
                     [self(), ConnectionState, Channel, Reason]).

handle_exception(State = #v1{connection_state = closed}, Channel, Reason) ->
    log_channel_error(closed, Channel, Reason),
    State;
handle_exception(State = #v1{connection_state = CS}, Channel, Reason) ->
    log_channel_error(CS, Channel, Reason),
    send_exception(State, Channel, Reason).

send_exception(State = #v1{connection = #connection{protocol = Protocol}},
               Channel, Reason) ->
    {ShouldClose, CloseChannel, CloseMethod} =
        map_exception(Channel, Reason, Protocol),
    NewState = case ShouldClose of
                   true  -> terminate_channels(),
                            close_connection(State);
                   false -> close_channel(Channel, State)
               end,
    ok = rabbit_writer:internal_send_command(
           NewState#v1.sock, CloseChannel, CloseMethod, Protocol),
    NewState.

map_exception(Channel, Reason, Protocol) ->
    {SuggestedClose, ReplyCode, ReplyText, FailedMethod} =
        lookup_amqp_exception(Reason, Protocol),
    ShouldClose = SuggestedClose or (Channel == 0),
    {ClassId, MethodId} = case FailedMethod of
                              {_, _} -> FailedMethod;
                              none   -> {0, 0};
                              _      -> Protocol:method_id(FailedMethod)
                          end,
    {CloseChannel, CloseMethod} =
        case ShouldClose of
            true -> {0, #'connection.close'{reply_code = ReplyCode,
                                            reply_text = ReplyText,
                                            class_id = ClassId,
                                            method_id = MethodId}};
            false -> {Channel, #'channel.close'{reply_code = ReplyCode,
                                                reply_text = ReplyText,
                                                class_id = ClassId,
                                                method_id = MethodId}}
        end,
    {ShouldClose, CloseChannel, CloseMethod}.

lookup_amqp_exception(#amqp_error{name        = Name,
                                  explanation = Expl,
                                  method      = Method},
                      Protocol) ->
    {ShouldClose, Code, Text} = Protocol:lookup_amqp_exception(Name),
    ExplBin = amqp_exception_explanation(Text, Expl),
    {ShouldClose, Code, ExplBin, Method};
lookup_amqp_exception(Other, Protocol) ->
    rabbit_log:warning("Non-AMQP exit reason '~p'~n", [Other]),
    {ShouldClose, Code, Text} = Protocol:lookup_amqp_exception(internal_error),
    {ShouldClose, Code, Text, none}.

amqp_exception_explanation(Text, Expl) ->
    ExplBin = list_to_binary(Expl),
    CompleteTextBin = <<Text/binary, " - ", ExplBin/binary>>,
    if size(CompleteTextBin) > 255 -> <<CompleteTextBin:252/binary, "...">>;
       true                        -> CompleteTextBin
    end.

internal_emit_stats(State) ->
    rabbit_event:notify(connection_stats,
                        [{Item, i(Item, State)} || Item <- ?STATISTICS_KEYS]).<|MERGE_RESOLUTION|>--- conflicted
+++ resolved
@@ -37,11 +37,7 @@
 
 -export([system_continue/3, system_terminate/4, system_code_change/4]).
 
-<<<<<<< HEAD
 -export([init/3, mainloop/2]).
-=======
--export([init/1, mainloop/2]).
->>>>>>> e6e6c6a6
 
 -export([conserve_memory/2, server_properties/0]).
 
@@ -64,12 +60,8 @@
 %---------------------------------------------------------------------------
 
 -record(v1, {parent, sock, connection, callback, recv_length, recv_ref,
-<<<<<<< HEAD
              connection_state, queue_collector, heartbeater, stats_timer,
              channel_sup_sup_pid}).
-=======
-             connection_state, queue_collector, heartbeater, stats_timer}).
->>>>>>> e6e6c6a6
 
 -define(STATISTICS_KEYS, [pid, recv_oct, recv_cnt, send_oct, send_cnt,
                           send_pend, state, channels]).
@@ -293,7 +285,6 @@
     ProfilingValue = setup_profiling(),
     try
         mainloop(Deb, switch_callback(
-<<<<<<< HEAD
                         #v1{parent              = Parent,
                             sock                = ClientSock,
                             connection          = #connection{
@@ -314,26 +305,6 @@
                             channel_sup_sup_pid = ChannelSupSupPid
                            },
                         handshake, 8))
-=======
-                                #v1{parent           = Parent,
-                                    sock             = ClientSock,
-                                    connection       = #connection{
-                                      user              = none,
-                                      timeout_sec       = ?HANDSHAKE_TIMEOUT,
-                                      frame_max         = ?FRAME_MIN_SIZE,
-                                      vhost             = none,
-                                      client_properties = none,
-                                      protocol          = none},
-                                    callback         = uninitialized_callback,
-                                    recv_length      = 0,
-                                    recv_ref         = none,
-                                    connection_state = pre_init,
-                                    queue_collector  = Collector,
-                                    heartbeater      = none,
-                                    stats_timer      =
-                                        rabbit_event:init_stats_timer()},
-                                handshake, 8))
->>>>>>> e6e6c6a6
     catch
         Ex -> (if Ex == connection_closed_abruptly ->
                        fun rabbit_log:warning/2;
