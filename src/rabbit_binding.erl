--- conflicted
+++ resolved
@@ -147,33 +147,16 @@
       end).
 
 add(Src, Dst, B) ->
-<<<<<<< HEAD
-    case mnesia:read({rabbit_route, B}) of
-        []  -> Durable = all_durable([Src, Dst]),
-               case (not Durable orelse
-                     mnesia:read({rabbit_durable_route, B}) =:= []) of
-                   true  -> ok = sync_binding(B, Durable, durable(Dst),
-                                              fun mnesia:write/3),
-                            fun (Tx) ->
-                                    ok = rabbit_exchange:callback(
-                                           Src, add_binding, [Tx, Src, B]),
-                                    rabbit_event:notify_if(
-                                      not Tx, binding_created, info(B))
-                            end;
-                   false -> rabbit_misc:const(not_found)
-               end;
-        [_] -> fun rabbit_misc:const_ok/1
-=======
     Durable = all_durable([Src, Dst]),
     case (not Durable orelse mnesia:read({rabbit_durable_route, B}) =:= []) of
-        true  -> ok = sync_binding(B, Durable, fun mnesia:write/3),
+        true  -> ok = sync_binding(B, Durable, durable(Dst),
+                                   fun mnesia:write/3),
                  fun (Tx) -> ok = rabbit_exchange:callback(Src, add_binding,
                                                            [Tx, Src, B]),
                              rabbit_event:notify_if(not Tx, binding_created,
                                                     info(B))
                  end;
         false -> rabbit_misc:const({error, binding_not_found})
->>>>>>> d156a118
     end.
 
 remove(Binding) -> remove(Binding, fun (_Src, _Dst) -> ok end).
@@ -182,42 +165,18 @@
     binding_action(
       Binding,
       fun (Src, Dst, B) ->
-<<<<<<< HEAD
-              Result =
-                  case mnesia:match_object(rabbit_route, #route{binding = B},
-                                           write) of
-                      [] ->
-                          {error, binding_not_found};
-                      [_] ->
-                          case InnerFun(Src, Dst) of
-                              ok ->
-                                  ok = sync_binding(B, all_durable([Src, Dst]),
-                                                    durable(Dst),
-                                                    fun mnesia:delete_object/3),
-                                  {ok, maybe_auto_delete(B#binding.source,
-                                                         [B], new_deletions())};
-                              {error, _} = E ->
-                                  E
-                          end
-                  end,
-              case Result of
-                  {error, _} = Err ->
-                      rabbit_misc:const(Err);
-                  {ok, Deletions} ->
-                      fun (Tx) -> ok = process_deletions(Deletions, Tx) end
-=======
               case mnesia:read(rabbit_route, B, write) of
                   []  -> rabbit_misc:const({error, binding_not_found});
                   [_] -> case InnerFun(Src, Dst) of
                              ok               -> remove(Src, Dst, B);
                              {error, _} = Err -> rabbit_misc:const(Err)
                          end
->>>>>>> d156a118
               end
       end).
 
 remove(Src, Dst, B) ->
-    ok = sync_binding(B, all_durable([Src, Dst]), fun mnesia:delete_object/3),
+    ok = sync_binding(B, all_durable([Src, Dst]), durable(Dst),
+                      fun mnesia:delete_object/3),
     Deletions = maybe_auto_delete(B#binding.source, [B], new_deletions()),
     fun (Tx) -> ok = process_deletions(Deletions, Tx) end.
 
