--- conflicted
+++ resolved
@@ -356,12 +356,9 @@
 handle_cast({ensure_monitoring, Pids}, State = #state { monitors = Mons }) ->
     noreply(State #state { monitors = pmon:monitor_all(Pids, Mons) });
 
-<<<<<<< HEAD
-=======
 handle_cast({delete_and_terminate, Reason}, State) ->
     {stop, Reason, State}.
 
->>>>>>> a9dc9a1d
 handle_info(send_gm_heartbeat, State = #state { gm = GM }) ->
     gm:broadcast(GM, heartbeat),
     ensure_gm_heartbeat(),
