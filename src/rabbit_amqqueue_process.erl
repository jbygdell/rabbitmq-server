--- conflicted
+++ resolved
@@ -409,76 +409,11 @@
         {_, _}        -> ok
     end.
 
-<<<<<<< HEAD
 deliver_msgs_to_consumers(_DeliverFun, true, State) ->
     {true, State};
 deliver_msgs_to_consumers(DeliverFun, false,
                           State = #q{active_consumers = ActiveConsumers}) ->
     case queue:out(ActiveConsumers) of
-=======
-deliver_msgs_to_consumers(Funs = {PredFun, DeliverFun}, FunAcc,
-                          State = #q{q = #amqqueue{name = QName},
-                                     active_consumers = ActiveConsumers,
-                                     blocked_consumers = BlockedConsumers,
-                                     backing_queue = BQ,
-                                     backing_queue_state = BQS}) ->
-    case queue:out(ActiveConsumers) of
-        {{value, QEntry = {ChPid, #consumer{tag = ConsumerTag,
-                                            ack_required = AckRequired}}},
-         ActiveConsumersTail} ->
-            C = #cr{limiter              = Limiter,
-                    unsent_message_count = Count,
-                    acktags = ChAckTags} = ch_record(ChPid),
-            IsMsgReady = PredFun(FunAcc, State),
-            case (IsMsgReady andalso
-                  rabbit_limiter:can_send(Limiter, self(),
-                                          AckRequired, ConsumerTag,
-                                          BQ:len(BQS))) of
-                true ->
-                    {{Message, IsDelivered, AckTag}, FunAcc1, State1} =
-                        DeliverFun(AckRequired, FunAcc, State),
-                    rabbit_channel:deliver(
-                      ChPid, ConsumerTag, AckRequired,
-                      {QName, self(), AckTag, IsDelivered, Message}),
-                    ChAckTags1 =
-                        case AckRequired of
-                            true  -> sets:add_element(AckTag, ChAckTags);
-                            false -> ChAckTags
-                        end,
-                    NewC = C#cr{unsent_message_count = Count + 1,
-                                acktags = ChAckTags1},
-                    true = maybe_store_ch_record(NewC),
-                    {NewActiveConsumers, NewBlockedConsumers} =
-                        case ch_record_state_transition(C, NewC) of
-                            ok    -> {queue:in(QEntry, ActiveConsumersTail),
-                                      BlockedConsumers};
-                            block -> {ActiveConsumers1, BlockedConsumers1} =
-                                         move_consumers(ChPid,
-                                                        ActiveConsumersTail,
-                                                        BlockedConsumers),
-                                     {ActiveConsumers1,
-                                      queue:in(QEntry, BlockedConsumers1)}
-                        end,
-                    State2 = State1#q{
-                               active_consumers = NewActiveConsumers,
-                               blocked_consumers = NewBlockedConsumers},
-                    deliver_msgs_to_consumers(Funs, FunAcc1, State2);
-                %% if IsMsgReady then we've hit the limiter
-                false when IsMsgReady ->
-                    true = maybe_store_ch_record(C#cr{is_limit_active = true}),
-                    {NewActiveConsumers, NewBlockedConsumers} =
-                        move_consumers(ChPid,
-                                       ActiveConsumers,
-                                       BlockedConsumers),
-                    deliver_msgs_to_consumers(
-                      Funs, FunAcc,
-                      State#q{active_consumers = NewActiveConsumers,
-                              blocked_consumers = NewBlockedConsumers});
-                false ->
-                    %% no message was ready, so we don't need to block anyone
-                    {FunAcc, State}
-            end;
->>>>>>> d9f5cf96
         {empty, _} ->
             {false, State};
         {{value, QEntry}, Tail} ->
@@ -488,13 +423,17 @@
             deliver_msgs_to_consumers(DeliverFun, Stop, State1)
     end.
 
-deliver_msg_to_consumer(DeliverFun, E = {ChPid, Consumer}, State) ->
+deliver_msg_to_consumer(DeliverFun, E = {ChPid, Consumer},
+                        State = #q{backing_queue       = BQ,
+                                   backing_queue_state = BQS}) ->
     C = ch_record(ChPid),
     case is_ch_blocked(C) of
         true  -> block_consumer(C, E),
                  {false, State};
         false -> case rabbit_limiter:can_send(C#cr.limiter, self(),
-                                              Consumer#consumer.ack_required) of
+                                              Consumer#consumer.ack_required,
+                                              Consumer#consumer.tag,
+                                              BQ:len(BQS)) of
                      false -> block_consumer(C#cr{is_limit_active = true}, E),
                               {false, State};
                      true  -> AC1 = queue:in(E, State#q.active_consumers),
