%%   The contents of this file are subject to the Mozilla Public License
%%   Version 1.1 (the "License"); you may not use this file except in
%%   compliance with the License. You may obtain a copy of the License at
%%   http://www.mozilla.org/MPL/
%%
%%   Software distributed under the License is distributed on an "AS IS"
%%   basis, WITHOUT WARRANTY OF ANY KIND, either express or implied. See the
%%   License for the specific language governing rights and limitations
%%   under the License.
%%
%%   The Original Code is RabbitMQ.
%%
%%   The Initial Developers of the Original Code are LShift Ltd,
%%   Cohesive Financial Technologies LLC, and Rabbit Technologies Ltd.
%%
%%   Portions created before 22-Nov-2008 00:00:00 GMT by LShift Ltd,
%%   Cohesive Financial Technologies LLC, or Rabbit Technologies Ltd
%%   are Copyright (C) 2007-2008 LShift Ltd, Cohesive Financial
%%   Technologies LLC, and Rabbit Technologies Ltd.
%%
%%   Portions created by LShift Ltd are Copyright (C) 2007-2010 LShift
%%   Ltd. Portions created by Cohesive Financial Technologies LLC are
%%   Copyright (C) 2007-2010 Cohesive Financial Technologies
%%   LLC. Portions created by Rabbit Technologies Ltd are Copyright
%%   (C) 2007-2010 Rabbit Technologies Ltd.
%%
%%   All Rights Reserved.
%%
%%   Contributor(s): ______________________________________.
%%

-module(rabbit_binary_generator).
-include("rabbit_framing.hrl").
-include("rabbit.hrl").

% EMPTY_CONTENT_BODY_FRAME_SIZE, 8 = 1 + 2 + 4 + 1
%  - 1 byte of frame type
%  - 2 bytes of channel number
%  - 4 bytes of frame payload length
%  - 1 byte of payload trailer FRAME_END byte
% See definition of check_empty_content_body_frame_size/0, an assertion called at startup.
-define(EMPTY_CONTENT_BODY_FRAME_SIZE, 8).

-export([build_simple_method_frame/2,
         build_simple_content_frames/3,
         build_heartbeat_frame/0]).
-export([generate_table/1, encode_properties/2]).
-export([check_empty_content_body_frame_size/0]).
<<<<<<< HEAD
-export([map_exception/2]).
=======
-export([ensure_content_encoded/1, clear_encoded_content/1]).
>>>>>>> 44fe8d96

-import(lists).

%%----------------------------------------------------------------------------

-ifdef(use_specs).

-type(frame() :: [binary()]).

-spec(build_simple_method_frame/2 ::
      (channel_number(), amqp_method()) -> frame()).
-spec(build_simple_content_frames/3 ::
      (channel_number(), content(), non_neg_integer()) -> [frame()]).
-spec(build_heartbeat_frame/0 :: () -> frame()).
-spec(generate_table/1 :: (amqp_table()) -> binary()).
-spec(encode_properties/2 :: ([amqp_property_type()], [any()]) -> binary()).
-spec(check_empty_content_body_frame_size/0 :: () -> 'ok').
<<<<<<< HEAD
-spec(map_exception/2 :: (non_neg_integer(), amqp_error()) ->
        {bool(), non_neg_integer(), amqp_method()}).
=======
-spec(ensure_content_encoded/1 :: (content()) -> encoded_content()).
-spec(clear_encoded_content/1 :: (content()) -> unencoded_content()).
>>>>>>> 44fe8d96

-endif.

%%----------------------------------------------------------------------------

build_simple_method_frame(ChannelInt, MethodRecord) ->
    MethodFields = rabbit_framing:encode_method_fields(MethodRecord),
    MethodName = rabbit_misc:method_record_type(MethodRecord),
    {ClassId, MethodId} = rabbit_framing:method_id(MethodName),
    create_frame(1, ChannelInt, [<<ClassId:16, MethodId:16>>, MethodFields]).

build_simple_content_frames(ChannelInt,
                            #content{class_id = ClassId,
                                     properties = ContentProperties,
                                     properties_bin = ContentPropertiesBin,
                                     payload_fragments_rev = PayloadFragmentsRev},
                            FrameMax) ->
    {BodySize, ContentFrames} = build_content_frames(PayloadFragmentsRev, FrameMax, ChannelInt),
    HeaderFrame = create_frame(2, ChannelInt,
                               [<<ClassId:16, 0:16, BodySize:64>>,
                                maybe_encode_properties(ContentProperties, ContentPropertiesBin)]),
    [HeaderFrame | ContentFrames].

maybe_encode_properties(_ContentProperties, ContentPropertiesBin)
  when is_binary(ContentPropertiesBin) ->
    ContentPropertiesBin;
maybe_encode_properties(ContentProperties, none) ->
    rabbit_framing:encode_properties(ContentProperties).

build_content_frames(FragsRev, FrameMax, ChannelInt) ->
    BodyPayloadMax = if FrameMax == 0 ->
                             iolist_size(FragsRev);
                        true ->
                             FrameMax - ?EMPTY_CONTENT_BODY_FRAME_SIZE
                     end,
    build_content_frames(0, [], BodyPayloadMax, [],
                         lists:reverse(FragsRev), BodyPayloadMax, ChannelInt).

build_content_frames(SizeAcc, FramesAcc, _FragSizeRem, [],
                     [], _BodyPayloadMax, _ChannelInt) ->
    {SizeAcc, lists:reverse(FramesAcc)};
build_content_frames(SizeAcc, FramesAcc, FragSizeRem, FragAcc,
                     Frags, BodyPayloadMax, ChannelInt)
  when FragSizeRem == 0 orelse Frags == [] ->
    Frame = create_frame(3, ChannelInt, lists:reverse(FragAcc)),
    FrameSize = BodyPayloadMax - FragSizeRem,
    build_content_frames(SizeAcc + FrameSize, [Frame | FramesAcc],
                         BodyPayloadMax, [], Frags, BodyPayloadMax, ChannelInt);
build_content_frames(SizeAcc, FramesAcc, FragSizeRem, FragAcc,
                     [Frag | Frags], BodyPayloadMax, ChannelInt) ->
    Size = size(Frag),
    {NewFragSizeRem, NewFragAcc, NewFrags} =
        case Size =< FragSizeRem of
            true  -> {FragSizeRem - Size, [Frag | FragAcc], Frags};
            false -> <<Head:FragSizeRem/binary, Tail/binary>> = Frag,
                     {0, [Head | FragAcc], [Tail | Frags]}
        end,
    build_content_frames(SizeAcc, FramesAcc, NewFragSizeRem, NewFragAcc,
                         NewFrags, BodyPayloadMax, ChannelInt).

build_heartbeat_frame() ->
    create_frame(?FRAME_HEARTBEAT, 0, <<>>).

create_frame(TypeInt, ChannelInt, PayloadBin) when is_binary(PayloadBin) ->
    [<<TypeInt:8, ChannelInt:16, (size(PayloadBin)):32>>, PayloadBin, <<?FRAME_END>>];
create_frame(TypeInt, ChannelInt, Payload) ->
    create_frame(TypeInt, ChannelInt, list_to_binary(Payload)).

%% table_field_to_binary supports the AMQP 0-8/0-9 standard types, S,
%% I, D, T and F, as well as the QPid extensions b, d, f, l, s, t, x,
%% and V.

table_field_to_binary({FName, Type, Value}) ->
    [short_string_to_binary(FName) | field_value_to_binary(Type, Value)].

field_value_to_binary(longstr, Value) ->
    ["S", long_string_to_binary(Value)];

field_value_to_binary(signedint, Value) ->
    ["I", <<Value:32/signed>>];

field_value_to_binary(decimal, {Before, After}) ->
    ["D", Before, <<After:32>>];

field_value_to_binary(timestamp, Value) ->
    ["T", <<Value:64>>];

field_value_to_binary(table, Value) ->
    ["F", table_to_binary(Value)];

field_value_to_binary(array, Value) ->
    ["A", array_to_binary(Value)];

field_value_to_binary(byte, Value) ->
    ["b", <<Value:8/unsigned>>];

field_value_to_binary(double, Value) ->
    ["d", <<Value:64/float>>];

field_value_to_binary(float, Value) ->
    ["f", <<Value:32/float>>];

field_value_to_binary(long, Value) ->
    ["l", <<Value:64/signed>>];

field_value_to_binary(short, Value) ->
    ["s", <<Value:16/signed>>];

field_value_to_binary(bool, Value) ->
    ["t", if Value -> 1; true -> 0 end];

field_value_to_binary(binary, Value) ->
    ["x", long_string_to_binary(Value)];

field_value_to_binary(void, _Value) ->
    ["V"].

table_to_binary(Table) when is_list(Table) ->
    BinTable = generate_table(Table),
    [<<(size(BinTable)):32>>, BinTable].

array_to_binary(Array) when is_list(Array) ->
    BinArray = generate_array(Array),
    [<<(size(BinArray)):32>>, BinArray].

generate_table(Table) when is_list(Table) ->
    list_to_binary(lists:map(fun table_field_to_binary/1, Table)).

generate_array(Array) when is_list(Array) ->
    list_to_binary(lists:map(
                     fun ({Type, Value}) -> field_value_to_binary(Type, Value) end,
                     Array)).

short_string_to_binary(String) when is_binary(String) ->
    Len = size(String),
    if Len < 256 -> [<<(size(String)):8>>, String];
       true      -> exit(content_properties_shortstr_overflow)
    end;
short_string_to_binary(String) ->
    StringLength = length(String),
    if StringLength < 256 -> [<<StringLength:8>>, String];
       true               -> exit(content_properties_shortstr_overflow)
    end.

long_string_to_binary(String) when is_binary(String) ->
    [<<(size(String)):32>>, String];
long_string_to_binary(String) ->
    [<<(length(String)):32>>, String].

encode_properties([], []) ->
    <<0, 0>>;
encode_properties(TypeList, ValueList) ->
    encode_properties(0, TypeList, ValueList, 0, [], []).

encode_properties(_Bit, [], [], FirstShortAcc, FlagsAcc, PropsAcc) ->
    list_to_binary([lists:reverse(FlagsAcc), <<FirstShortAcc:16>>, lists:reverse(PropsAcc)]);
encode_properties(_Bit, [], _ValueList, _FirstShortAcc, _FlagsAcc, _PropsAcc) ->
    exit(content_properties_values_overflow);
encode_properties(15, TypeList, ValueList, FirstShortAcc, FlagsAcc, PropsAcc) ->
    NewFlagsShort = FirstShortAcc bor 1, % set the continuation low bit
    encode_properties(0, TypeList, ValueList, 0, [<<NewFlagsShort:16>> | FlagsAcc], PropsAcc);
encode_properties(Bit, [bit | TypeList], [Value | ValueList], FirstShortAcc, FlagsAcc, PropsAcc) ->
    case Value of
        true -> encode_properties(Bit + 1, TypeList, ValueList,
                                  FirstShortAcc bor (1 bsl (15 - Bit)), FlagsAcc, PropsAcc);
        false -> encode_properties(Bit + 1, TypeList, ValueList,
                                   FirstShortAcc, FlagsAcc, PropsAcc);
        Other -> exit({content_properties_illegal_bit_value, Other})
    end;
encode_properties(Bit, [T | TypeList], [Value | ValueList], FirstShortAcc, FlagsAcc, PropsAcc) ->
    case Value of
        undefined -> encode_properties(Bit + 1, TypeList, ValueList,
                                       FirstShortAcc, FlagsAcc, PropsAcc);
        _ -> encode_properties(Bit + 1, TypeList, ValueList,
                               FirstShortAcc bor (1 bsl (15 - Bit)),
                               FlagsAcc,
                               [encode_property(T, Value) | PropsAcc])
    end.

encode_property(shortstr, String) ->
    Len = size(String),
    if Len < 256 -> <<Len:8/unsigned, String:Len/binary>>;
       true      -> exit(content_properties_shortstr_overflow)
    end;
encode_property(longstr, String) ->
    Len = size(String), <<Len:32/unsigned, String:Len/binary>>;
encode_property(octet, Int) ->
    <<Int:8/unsigned>>;
encode_property(shortint, Int) ->
    <<Int:16/unsigned>>;
encode_property(longint, Int) ->
    <<Int:32/unsigned>>;
encode_property(longlongint, Int) ->
    <<Int:64/unsigned>>;
encode_property(timestamp, Int) ->
    <<Int:64/unsigned>>;
encode_property(table, Table) ->
    table_to_binary(Table).

check_empty_content_body_frame_size() ->
    %% Intended to ensure that EMPTY_CONTENT_BODY_FRAME_SIZE is
    %% defined correctly.
    ComputedSize = size(list_to_binary(create_frame(?FRAME_BODY, 0, <<>>))),
    if ComputedSize == ?EMPTY_CONTENT_BODY_FRAME_SIZE ->
            ok;
       true ->
            exit({incorrect_empty_content_body_frame_size,
                  ComputedSize, ?EMPTY_CONTENT_BODY_FRAME_SIZE})
    end.

<<<<<<< HEAD
%% NB: this function is also used by the Erlang client
map_exception(Channel, Reason) ->
    {SuggestedClose, ReplyCode, ReplyText, FailedMethod} =
        lookup_amqp_exception(Reason),
    ShouldClose = SuggestedClose or (Channel == 0),
    {ClassId, MethodId} = case FailedMethod of
                              {_, _} -> FailedMethod;
                              none -> {0, 0};
                              _ -> rabbit_framing:method_id(FailedMethod)
                          end,
    {CloseChannel, CloseMethod} =
        case ShouldClose of
            true -> {0, #'connection.close'{reply_code = ReplyCode,
                                            reply_text = ReplyText,
                                            class_id = ClassId,
                                            method_id = MethodId}};
            false -> {Channel, #'channel.close'{reply_code = ReplyCode,
                                                reply_text = ReplyText,
                                                class_id = ClassId,
                                                method_id = MethodId}}
        end,
    {ShouldClose, CloseChannel, CloseMethod}.

%% FIXME: this clause can go when we move to AMQP spec >=8.1
lookup_amqp_exception(#amqp_error{name        = precondition_failed,
                                  explanation = Expl,
                                  method      = Method}) ->
    ExplBin = amqp_exception_explanation(<<"PRECONDITION_FAILED">>, Expl),
    {false, 406, ExplBin, Method};
lookup_amqp_exception(#amqp_error{name        = Name,
                                  explanation = Expl,
                                  method      = Method}) ->
    {ShouldClose, Code, Text} = rabbit_framing:lookup_amqp_exception(Name),
    ExplBin = amqp_exception_explanation(Text, Expl),
    {ShouldClose, Code, ExplBin, Method};
lookup_amqp_exception(Other) ->
    rabbit_log:warning("Non-AMQP exit reason '~p'~n", [Other]),
    {ShouldClose, Code, Text} =
        rabbit_framing:lookup_amqp_exception(internal_error),
    {ShouldClose, Code, Text, none}.

amqp_exception_explanation(Text, Expl) ->
    ExplBin = list_to_binary(Expl),
    CompleteTextBin = <<Text/binary, " - ", ExplBin/binary>>,
    if size(CompleteTextBin) > 255 -> <<CompleteTextBin:252/binary, "...">>;
       true                        -> CompleteTextBin
    end.
=======
ensure_content_encoded(Content = #content{properties_bin = PropsBin})
  when PropsBin =/= 'none' ->
    Content;
ensure_content_encoded(Content = #content{properties = Props}) ->
    Content #content{properties_bin = rabbit_framing:encode_properties(Props)}.

clear_encoded_content(Content = #content{properties_bin = none}) ->
    Content;
clear_encoded_content(Content = #content{properties = none}) ->
    %% Only clear when we can rebuild the properties_bin later in
    %% accordance to the content record definition comment - maximum
    %% one of properties and properties_bin can be 'none'
    Content;
clear_encoded_content(Content = #content{}) ->
    Content#content{properties_bin = none}.
>>>>>>> 44fe8d96
<|MERGE_RESOLUTION|>--- conflicted
+++ resolved
@@ -46,11 +46,8 @@
          build_heartbeat_frame/0]).
 -export([generate_table/1, encode_properties/2]).
 -export([check_empty_content_body_frame_size/0]).
-<<<<<<< HEAD
+-export([ensure_content_encoded/1, clear_encoded_content/1]).
 -export([map_exception/2]).
-=======
--export([ensure_content_encoded/1, clear_encoded_content/1]).
->>>>>>> 44fe8d96
 
 -import(lists).
 
@@ -68,13 +65,10 @@
 -spec(generate_table/1 :: (amqp_table()) -> binary()).
 -spec(encode_properties/2 :: ([amqp_property_type()], [any()]) -> binary()).
 -spec(check_empty_content_body_frame_size/0 :: () -> 'ok').
-<<<<<<< HEAD
+-spec(ensure_content_encoded/1 :: (content()) -> encoded_content()).
+-spec(clear_encoded_content/1 :: (content()) -> unencoded_content()).
 -spec(map_exception/2 :: (non_neg_integer(), amqp_error()) ->
         {bool(), non_neg_integer(), amqp_method()}).
-=======
--spec(ensure_content_encoded/1 :: (content()) -> encoded_content()).
--spec(clear_encoded_content/1 :: (content()) -> unencoded_content()).
->>>>>>> 44fe8d96
 
 -endif.
 
@@ -285,7 +279,22 @@
                   ComputedSize, ?EMPTY_CONTENT_BODY_FRAME_SIZE})
     end.
 
-<<<<<<< HEAD
+ensure_content_encoded(Content = #content{properties_bin = PropsBin})
+  when PropsBin =/= 'none' ->
+    Content;
+ensure_content_encoded(Content = #content{properties = Props}) ->
+    Content #content{properties_bin = rabbit_framing:encode_properties(Props)}.
+
+clear_encoded_content(Content = #content{properties_bin = none}) ->
+    Content;
+clear_encoded_content(Content = #content{properties = none}) ->
+    %% Only clear when we can rebuild the properties_bin later in
+    %% accordance to the content record definition comment - maximum
+    %% one of properties and properties_bin can be 'none'
+    Content;
+clear_encoded_content(Content = #content{}) ->
+    Content#content{properties_bin = none}.
+
 %% NB: this function is also used by the Erlang client
 map_exception(Channel, Reason) ->
     {SuggestedClose, ReplyCode, ReplyText, FailedMethod} =
@@ -332,21 +341,4 @@
     CompleteTextBin = <<Text/binary, " - ", ExplBin/binary>>,
     if size(CompleteTextBin) > 255 -> <<CompleteTextBin:252/binary, "...">>;
        true                        -> CompleteTextBin
-    end.
-=======
-ensure_content_encoded(Content = #content{properties_bin = PropsBin})
-  when PropsBin =/= 'none' ->
-    Content;
-ensure_content_encoded(Content = #content{properties = Props}) ->
-    Content #content{properties_bin = rabbit_framing:encode_properties(Props)}.
-
-clear_encoded_content(Content = #content{properties_bin = none}) ->
-    Content;
-clear_encoded_content(Content = #content{properties = none}) ->
-    %% Only clear when we can rebuild the properties_bin later in
-    %% accordance to the content record definition comment - maximum
-    %% one of properties and properties_bin can be 'none'
-    Content;
-clear_encoded_content(Content = #content{}) ->
-    Content#content{properties_bin = none}.
->>>>>>> 44fe8d96
+    end.